package test

import (
	"context"
	"fmt"
	"math/big"
	"sync/atomic"
	"testing"
	"time"

	"github.com/filecoin-project/go-f3"
	"github.com/filecoin-project/go-f3/certs"
	"github.com/filecoin-project/go-f3/ec"
	"github.com/filecoin-project/go-f3/gpbft"
	"github.com/filecoin-project/go-f3/manifest"
	"github.com/filecoin-project/go-f3/sim/signing"
<<<<<<< HEAD

	"github.com/ipfs/go-datastore"
	"github.com/ipfs/go-datastore/failstore"
	ds_sync "github.com/ipfs/go-datastore/sync"
	logging "github.com/ipfs/go-log/v2"
=======
	leveldb "github.com/ipfs/go-ds-leveldb"
>>>>>>> d0f5a052
	pubsub "github.com/libp2p/go-libp2p-pubsub"
	"github.com/libp2p/go-libp2p/core/host"
	"github.com/libp2p/go-libp2p/core/peer"
	mocknet "github.com/libp2p/go-libp2p/p2p/net/mock"
	"github.com/stretchr/testify/require"
	"golang.org/x/sync/errgroup"
	"golang.org/x/xerrors"
)

const (
	ManifestSenderTimeout = 1 * time.Second
	logLevel              = "info"
)

func TestSimpleF3(t *testing.T) {
	env := newTestEnvironment(t, 2, false)

	env.connectAll()
	env.start()
	env.waitForInstanceNumber(5, 10*time.Second, false)
}

func TestPauseResumeCatchup(t *testing.T) {
	env := newTestEnvironment(t, 3, false)

	env.connectAll()
	env.start()
	env.waitForInstanceNumber(1, 10*time.Second, true)

	// Pausing two nodes should pause the network.
	env.pauseNode(1)
	env.pauseNode(2)

	oldInstance := env.nodes[0].currentGpbftInstance()
	time.Sleep(time.Second)
	newInstance := env.nodes[0].currentGpbftInstance()
	require.Equal(t, oldInstance, newInstance)

	// Resuming node 1 should continue agreeing on instances.
	env.resumeNode(1)
	require.Equal(t, oldInstance, newInstance)
	resumeInstance := newInstance + 1
	env.waitForInstanceNumber(resumeInstance, 10*time.Second, false)

	// Wait until we're far enough that pure GPBFT catchup should be impossible.
	targetInstance := resumeInstance + env.manifest.CommiteeLookback
	env.waitForInstanceNumber(targetInstance, 30*time.Second, false)

	pausedInstance := env.nodes[2].currentGpbftInstance()
	require.Less(t, pausedInstance, resumeInstance)

	env.resumeNode(2)

	// Everyone should catch up eventually
	env.waitForInstanceNumber(targetInstance, 30*time.Second, true)

	// Pause the "good" node.
	env.pauseNode(0)
	node0failInstance := env.nodes[0].currentGpbftInstance()

	// We should be able to make progress with the remaining nodes.
	env.waitForInstanceNumber(node0failInstance+3, 30*time.Second, false)
}

func TestFailRecover(t *testing.T) {
	env := newTestEnvironment(t, 2, false)

	// Make it possible to fail a single write for node 0.
	var failDsWrite atomic.Bool
	dsFailureFunc := func(op string) error {
		if failDsWrite.Load() {
			switch op {
			case "put", "batch-put":
				failDsWrite.Store(false)
				return xerrors.Errorf("FAILURE!")
			}
		}
		return nil
	}

	env.injectDatastoreFailures(0, dsFailureFunc)

	env.connectAll()
	env.start()
	env.waitForInstanceNumber(1, 10*time.Second, true)

	// Inject a single write failure. This should prevent us from storing a single decision
	// decision.
	failDsWrite.Store(true)

	// We should proceed anyways (catching up via the certificate exchange protocol).
	oldInstance := env.nodes[0].currentGpbftInstance()
	env.waitForInstanceNumber(oldInstance+3, 10*time.Second, true)
}

func TestDynamicManifest_WithoutChanges(t *testing.T) {
	env := newTestEnvironment(t, 2, true)

	env.connectAll()
	env.start()
	prev := env.nodes[0].f3.Manifest()

	env.waitForInstanceNumber(5, 10*time.Second, false)
	// no changes in manifest
	require.Equal(t, prev, env.nodes[0].f3.Manifest())
	env.requireEqualManifests(false)
}

func TestDynamicManifest_WithRebootstrap(t *testing.T) {
	env := newTestEnvironment(t, 2, true)

	env.connectAll()
	env.start()

	prev := env.nodes[0].f3.Manifest()
	env.waitForInstanceNumber(3, 15*time.Second, false)
	prevInstance := env.nodes[0].currentGpbftInstance()

	env.manifest.BootstrapEpoch = 1253
	env.addPowerDeltaForParticipants(&env.manifest, []gpbft.ActorID{2, 3}, big.NewInt(1), false)
	env.updateManifest()

	env.waitForManifestChange(prev, 35*time.Second)

	// check that it rebootstrapped and the number of instances is below prevInstance
	require.True(t, env.nodes[0].currentGpbftInstance() < prevInstance)
	env.waitForInstanceNumber(3, 15*time.Second, false)
	require.NotEqual(t, prev, env.nodes[0].f3.Manifest())
	env.requireEqualManifests(false)

	// check that the power table is updated
	ts, err := env.ec.GetTipsetByEpoch(env.testCtx, int64(env.nodes[0].currentGpbftInstance()))
	require.NoError(t, err)
	pt, err := env.nodes[0].f3.GetPowerTable(env.testCtx, ts.Key())
	require.NoError(t, err)
	require.Equal(t, len(pt), 4)
}

func TestDynamicManifest_WithPauseAndRebootstrap(t *testing.T) {
	env := newTestEnvironment(t, 2, true)

	env.connectAll()
	env.start()

	prev := env.nodes[0].f3.Manifest()
	env.waitForInstanceNumber(3, 15*time.Second, false)
	prevInstance := env.nodes[0].currentGpbftInstance()

	env.manifestSender.Pause()

	env.waitForManifestChange(prev, 15*time.Second)

	// check that it paused
	env.waitForNodesStoppped(10 * time.Second)

	// New manifest with sequence 2 to start again F3
	prev = env.nodes[0].f3.Manifest()

	env.manifest.BootstrapEpoch = 956
	env.updateManifest()

	env.waitForManifestChange(prev, 15*time.Second)

	// check that it rebootstrapped and the number of instances is below prevInstance
	require.True(t, env.nodes[0].currentGpbftInstance() < prevInstance)
	env.waitForInstanceNumber(3, 15*time.Second, false)
	require.NotEqual(t, prev, env.nodes[0].f3.Manifest())
	env.requireEqualManifests(false)
}

var base manifest.Manifest = manifest.Manifest{
	BootstrapEpoch:  950,
	InitialInstance: 0,
	NetworkName:     gpbft.NetworkName("f3-test"),
	GpbftConfig: &manifest.GpbftConfig{
		// Added a higher delta and lower backoff exponent so tests run faster
		Delta:                500 * time.Millisecond,
		DeltaBackOffExponent: 1,
		MaxLookaheadRounds:   5,
	},
	// EcConfig:        manifest.DefaultEcConfig,
	EcConfig: &manifest.EcConfig{
		ECFinality:       10,
		CommiteeLookback: 5,
		// increased delay and period to accelerate test times.
		ECPeriod:                 100 * time.Millisecond,
		ECDelayMultiplier:        1.0,
		BaseDecisionBackoffTable: []float64{1., 1.2},
	},
	CxConfig: &manifest.CxConfig{
		ClientRequestTimeout: 10 * time.Second,
		ServerRequestTimeout: time.Minute,
		MinimumPollInterval:  100 * time.Millisecond,
		MaximumPollInterval:  time.Second,
	},
}

type testNode struct {
	e         *testEnv
	h         host.Host
	f3        *f3.F3
	dsErrFunc func(string) error
}

func (n *testNode) currentGpbftInstance() uint64 {
	c, err := n.f3.GetLatestCert(n.e.testCtx)
	require.NoError(n.e.t, err)
	if c == nil {
		return 0
	}
	return c.GPBFTInstance
}

type testEnv struct {
	t              *testing.T
	errgrp         *errgroup.Group
	testCtx        context.Context
	signingBackend *signing.FakeBackend
	nodes          []*testNode
	ec             *ec.FakeEC
	manifestSender *manifest.ManifestSender
	net            mocknet.Mocknet

	manifest manifest.Manifest
}

// signals the update to the latest manifest in the environment.
func (e *testEnv) updateManifest() {
	m := e.manifest // copy because we mutate it locally.
	e.manifestSender.UpdateManifest(&m)
}

func (e *testEnv) newHeadEveryPeriod(period time.Duration) {
	e.errgrp.Go(func() error {
		// set a timer that sets a new head every period
		ticker := time.NewTicker(period)
		defer ticker.Stop()
		for e.testCtx.Err() == nil {
			select {
			case <-e.testCtx.Done():
				return nil
			case now := <-ticker.C:
				// Catchup in case we fall behind.
				for {
					h, err := e.ec.GetHead(e.testCtx)
					if err != nil {
						return err
					}
					if !h.Timestamp().Before(now) {
						break
					}
					e.ec.SetCurrentHead(e.ec.GetCurrentHead() + 1)
				}
			}
		}
		return nil
	})
}

func (e *testEnv) addPowerDeltaForParticipants(m *manifest.Manifest, participants []gpbft.ActorID, power *big.Int, runNodes bool) {
	for _, n := range participants {
		nodeLen := len(e.nodes)
		newNode := false
		// nodes are initialized sequentially. If the participantID is over the
		// number of nodes, it means that it hasn't been initialized and is a new node
		// that we need to add
		// If the ID matches an existing one, it adds to the existing power.
		// NOTE: We do not respect the original ID when adding a new nodes, we use the subsequent one.
		if n >= gpbft.ActorID(nodeLen) {
			e.initNode(int(nodeLen), e.manifestSender.SenderID())
			newNode = true
		}
		pubkey, _ := e.signingBackend.GenerateKey()
		m.PowerUpdate = append(m.PowerUpdate, certs.PowerTableDelta{
			ParticipantID: gpbft.ActorID(nodeLen),
			SigningKey:    pubkey,
			PowerDelta:    power,
		})
		if runNodes && newNode {
			// connect node
			for j := 0; j < nodeLen-1; j++ {
				_, err := e.net.LinkPeers(e.nodes[nodeLen-1].h.ID(), e.nodes[j].h.ID())
				require.NoError(e.t, err)
				_, err = e.net.ConnectPeers(e.nodes[nodeLen-1].h.ID(), e.nodes[j].h.ID())
				require.NoError(e.t, err)
			}
			// run
			e.startNode(nodeLen - 1)
		}
	}
}

// waits for all nodes to reach a specific instance number.
// If the `strict` flag is enabled the check also applies to the non-running nodes
func (e *testEnv) waitForInstanceNumber(instanceNumber uint64, timeout time.Duration, strict bool) {
	require.Eventually(e.t, func() bool {
		for _, n := range e.nodes {
			// nodes that are not running are not required to reach the instance
			// (it will actually panic if we try to fetch it because there is no
			// runner initialized)
			if !n.f3.IsRunning() {
				if strict {
					return false
				}
				continue
			}
			if n.currentGpbftInstance() < instanceNumber {
				return false
			}
		}
		return true
	}, timeout, e.manifest.ECPeriod)
}

func (e *testEnv) waitForManifestChange(prev *manifest.Manifest, timeout time.Duration) {
	require.Eventually(e.t, func() bool {
		oldVersion, err := prev.Version()
		require.NoError(e.t, err)
		for _, n := range e.nodes {
			if !n.f3.IsRunning() {
				continue
			}

			m := n.f3.Manifest()
			if m == nil {
				return false
			}

			v, err := m.Version()
			require.NoError(e.t, err)
			if v == oldVersion {
				return false
			}
		}
		return true
	}, timeout, ManifestSenderTimeout)
}

func newTestEnvironment(t *testing.T, n int, dynamicManifest bool) *testEnv {
	ctx, cancel := context.WithCancel(context.Background())
	grp, ctx := errgroup.WithContext(ctx)
	env := &testEnv{t: t, errgrp: grp, testCtx: ctx, net: mocknet.New()}

	// Cleanup on exit.
	env.t.Cleanup(func() {
		cancel()
		for _, n := range env.nodes {
			require.NoError(env.t, n.f3.Stop(context.Background()))
		}
		require.NoError(env.t, env.errgrp.Wait())
	})

	// populate manifest
	m := base
	initialPowerTable := gpbft.PowerEntries{}

	env.signingBackend = signing.NewFakeBackend()
	for i := 0; i < n; i++ {
		pubkey, _ := env.signingBackend.GenerateKey()

		initialPowerTable = append(initialPowerTable, gpbft.PowerEntry{
			ID:     gpbft.ActorID(i),
			PubKey: pubkey,
			Power:  big.NewInt(1000),
		})
	}
	env.manifest = m
	env.ec = ec.NewFakeEC(1, m.BootstrapEpoch+m.ECFinality, m.ECPeriod, initialPowerTable, false)
	env.ec.SetCurrentHead(m.BootstrapEpoch)

	var manifestServer peer.ID
	if dynamicManifest {
		env.newManifestSender()
		manifestServer = env.manifestSender.SenderID()
	}

	// initialize nodes
	for i := 0; i < n; i++ {
		env.initNode(i, manifestServer)
	}

	return env
}

func (e *testEnv) initNode(i int, manifestServer peer.ID) {
	n, err := e.newF3Instance(i, manifestServer)
	require.NoError(e.t, err)
	e.nodes = append(e.nodes, n)
}

func (e *testEnv) requireEqualManifests(strict bool) {
	m := e.nodes[0].f3.Manifest()
	for _, n := range e.nodes {
		// only check running nodes
		if n.f3.IsRunning() || strict {
			require.Equal(e.t, n.f3.Manifest(), m)
		}
	}
}

func (e *testEnv) waitFor(f func(n *testNode) bool, timeout time.Duration) {
	require.Eventually(e.t, func() bool {
		reached := 0
		for i := 0; i < len(e.nodes); i++ {
			if f(e.nodes[i]) {
				reached++
			}
			if reached == len(e.nodes) {
				return true
			}
		}
		return false
	}, timeout, e.manifest.ECPeriod)
}

func (e *testEnv) waitForNodesInitialization() {
	f := func(n *testNode) bool {
		return n.f3.IsRunning()
	}
	e.waitFor(f, 5*time.Second)
}

func (e *testEnv) waitForNodesStoppped(timeout time.Duration) {
	f := func(n *testNode) bool {
		return !n.f3.IsRunning()
	}
	e.waitFor(f, timeout)
}

func (e *testEnv) start() {
	// Start the nodes
	for i := range e.nodes {
		e.startNode(i)
	}

	// wait for nodes to initialize
	e.waitForNodesInitialization()

	// If it exists, start the manifest sender
	if e.manifestSender != nil {
		e.errgrp.Go(func() error { return e.manifestSender.Run(e.testCtx) })
	}

	// start creating new heads every ECPeriod
	e.newHeadEveryPeriod(e.manifest.ECPeriod)
}

func (e *testEnv) pauseNode(i int) {
	n := e.nodes[i]
	require.NoError(e.t, n.f3.Pause())
}

func (e *testEnv) resumeNode(i int) {
	n := e.nodes[i]
	require.NoError(e.t, n.f3.Resume())
}

func (e *testEnv) startNode(i int) {
	n := e.nodes[i]
	require.NoError(e.t, n.f3.Start(e.testCtx))
}

func (e *testEnv) connectAll() {
	for i, n := range e.nodes {
		for j := i + 1; j < len(e.nodes); j++ {
			_, err := e.net.LinkPeers(n.h.ID(), e.nodes[j].h.ID())
			require.NoError(e.t, err)
			_, err = e.net.ConnectPeers(n.h.ID(), e.nodes[j].h.ID())
			require.NoError(e.t, err)
		}
	}

	// connect to the manifest server if it exists
	if e.manifestSender != nil {
		id := e.manifestSender.PeerInfo().ID
		for _, n := range e.nodes {
			_, err := e.net.LinkPeers(n.h.ID(), id)
			require.NoError(e.t, err)
			_, err = e.net.ConnectPeers(n.h.ID(), id)
			require.NoError(e.t, err)
		}

	}
}

func (e *testEnv) newManifestSender() {
	h, err := e.net.GenPeer()
	require.NoError(e.t, err)

	ps, err := pubsub.NewGossipSub(e.testCtx, h)
	require.NoError(e.t, err)

	m := e.manifest // copy because we mutate this
	e.manifestSender, err = manifest.NewManifestSender(h, ps, &m, ManifestSenderTimeout)
	require.NoError(e.t, err)
}

func (e *testEnv) newF3Instance(id int, manifestServer peer.ID) (*testNode, error) {
	h, err := e.net.GenPeer()
	if err != nil {
		return nil, xerrors.Errorf("creating libp2p host: %w", err)
	}

	n := &testNode{e: e, h: h}

	ps, err := pubsub.NewGossipSub(e.testCtx, h)
	if err != nil {
		return nil, xerrors.Errorf("creating gossipsub: %w", err)
	}

<<<<<<< HEAD
	err = logging.SetLogLevel("f3-testing", logLevel)
	if err != nil {
		return nil, xerrors.Errorf("setting log level: %w", err)
	}

	ds := ds_sync.MutexWrap(failstore.NewFailstore(datastore.NewMapDatastore(), func(s string) error {
		if n.dsErrFunc != nil {
			return (n.dsErrFunc)(s)
		}
		return nil
	}))
=======
	tmpdir, err := os.MkdirTemp("", "f3-*")
	if err != nil {
		return nil, xerrors.Errorf("creating temp dir: %w", err)
	}

	ds, err := leveldb.NewDatastore(tmpdir, nil)
	if err != nil {
		return nil, xerrors.Errorf("creating a datastore: %w", err)
	}
>>>>>>> d0f5a052

	m := e.manifest // copy because we mutate this
	var mprovider manifest.ManifestProvider
	if manifestServer != peer.ID("") {
		mprovider = manifest.NewDynamicManifestProvider(&m, ps, e.ec, manifestServer)
	} else {
		mprovider = manifest.NewStaticManifestProvider(&m)
	}

	e.signingBackend.Allow(int(id))

	n.f3, err = f3.New(e.testCtx, mprovider, ds, h, ps, e.signingBackend, e.ec)
	if err != nil {
		return nil, xerrors.Errorf("creating module: %w", err)
	}

	e.errgrp.Go(func() error {
		return runMessageSubscription(e.testCtx, n.f3, gpbft.ActorID(id), e.signingBackend)
	})

	return n, nil
}

func (e *testEnv) injectDatastoreFailures(i int, fn func(op string) error) {
	e.nodes[i].dsErrFunc = fn
}

// TODO: This code is copy-pasta from cmd/f3/run.go, consider taking it out into a shared testing lib.
// We could do the same to the F3 test instantiation
func runMessageSubscription(ctx context.Context, module *f3.F3, actorID gpbft.ActorID, signer gpbft.Signer) error {
	for ctx.Err() == nil {
		select {
		case mb, ok := <-module.MessagesToSign():
			if !ok {
				return nil
			}
			signatureBuilder, err := mb.PrepareSigningInputs(actorID)
			if err != nil {
				return fmt.Errorf("preparing signing inputs: %w", err)
			}
			// signatureBuilder can be sent over RPC
			payloadSig, vrfSig, err := signatureBuilder.Sign(ctx, signer)
			if err != nil {
				return fmt.Errorf("signing message: %w", err)
			}
			// signatureBuilder and signatures can be returned back over RPC
			module.Broadcast(ctx, signatureBuilder, payloadSig, vrfSig)
		case <-ctx.Done():
			return nil
		}
	}
	return nil
}<|MERGE_RESOLUTION|>--- conflicted
+++ resolved
@@ -14,15 +14,10 @@
 	"github.com/filecoin-project/go-f3/gpbft"
 	"github.com/filecoin-project/go-f3/manifest"
 	"github.com/filecoin-project/go-f3/sim/signing"
-<<<<<<< HEAD
 
 	"github.com/ipfs/go-datastore"
 	"github.com/ipfs/go-datastore/failstore"
 	ds_sync "github.com/ipfs/go-datastore/sync"
-	logging "github.com/ipfs/go-log/v2"
-=======
-	leveldb "github.com/ipfs/go-ds-leveldb"
->>>>>>> d0f5a052
 	pubsub "github.com/libp2p/go-libp2p-pubsub"
 	"github.com/libp2p/go-libp2p/core/host"
 	"github.com/libp2p/go-libp2p/core/peer"
@@ -533,29 +528,12 @@
 		return nil, xerrors.Errorf("creating gossipsub: %w", err)
 	}
 
-<<<<<<< HEAD
-	err = logging.SetLogLevel("f3-testing", logLevel)
-	if err != nil {
-		return nil, xerrors.Errorf("setting log level: %w", err)
-	}
-
 	ds := ds_sync.MutexWrap(failstore.NewFailstore(datastore.NewMapDatastore(), func(s string) error {
 		if n.dsErrFunc != nil {
 			return (n.dsErrFunc)(s)
 		}
 		return nil
 	}))
-=======
-	tmpdir, err := os.MkdirTemp("", "f3-*")
-	if err != nil {
-		return nil, xerrors.Errorf("creating temp dir: %w", err)
-	}
-
-	ds, err := leveldb.NewDatastore(tmpdir, nil)
-	if err != nil {
-		return nil, xerrors.Errorf("creating a datastore: %w", err)
-	}
->>>>>>> d0f5a052
 
 	m := e.manifest // copy because we mutate this
 	var mprovider manifest.ManifestProvider
