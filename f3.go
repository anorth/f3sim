package f3

import (
	"bytes"
	"context"
	"errors"

	"github.com/filecoin-project/go-f3/certstore"
	"github.com/filecoin-project/go-f3/gpbft"
	"github.com/ipfs/go-datastore"
	"github.com/ipfs/go-datastore/namespace"

	logging "github.com/ipfs/go-log/v2"
	pubsub "github.com/libp2p/go-libp2p-pubsub"
	"github.com/libp2p/go-libp2p/core/host"
	peer "github.com/libp2p/go-libp2p/core/peer"

	"go.uber.org/multierr"
	"golang.org/x/xerrors"
)

type F3 struct {
	Manifest  Manifest
	CertStore *certstore.Store

	ds     datastore.Datastore
	host   host.Host
	pubsub *pubsub.PubSub
	runner *gpbftRunner
	ec     ECBackend
	log    Logger

<<<<<<< HEAD
	client *clientImpl

	manifestServerID peer.ID
	nextManifest     *Manifest
=======
	client *client
>>>>>>> 94784359
}

type client struct {
	certstore *certstore.Store
	id        gpbft.ActorID
	nn        gpbft.NetworkName

	gpbft.Verifier
	gpbft.SignerWithMarshaler
	logger         Logger
	loggerWithSkip Logger

	// Populated after Run is called
	manifestQueue <-chan *Manifest
	messageQueue  <-chan gpbft.ValidatedMessage
	msgTopic      *pubsub.Topic
	manifestTopic *pubsub.Topic
}

func (mc *client) BroadcastMessage(ctx context.Context, mb *gpbft.MessageBuilder) error {
	msg, err := mb.Build(mc.nn, mc.SignerWithMarshaler, mc.id)
	if err != nil {
		if errors.Is(err, gpbft.ErrNoPower) {
			return nil
		}
		mc.Log("building message for: %d: %+v", mc.id, err)
		return err
	}
	var bw bytes.Buffer
	err = msg.MarshalCBOR(&bw)
	if err != nil {
		mc.Log("marshalling GMessage: %+v", err)
	}
<<<<<<< HEAD
	return mc.msgTopic.Publish(ctx, bw.Bytes())
=======
	err = mc.topic.Publish(ctx, bw.Bytes())
	if err != nil {
		return xerrors.Errorf("publishing on topic: %w", err)
	}
	return nil

>>>>>>> 94784359
}

func (mc *client) IncomingMessages() <-chan gpbft.ValidatedMessage {
	return mc.messageQueue
}

<<<<<<< HEAD
func (mc clientImpl) IncomingManifest() <-chan *Manifest {
	return mc.manifestQueue
}

var _ gpbft.Tracer = (*clientImpl)(nil)
=======
var _ gpbft.Tracer = (*client)(nil)
>>>>>>> 94784359

// Log fulfills the gpbft.Tracer interface
func (mc *client) Log(fmt string, args ...any) {
	mc.loggerWithSkip.Debugf(fmt, args...)
}

func (mc *client) Logger() Logger {
	return mc.logger
}

// New creates and setups f3 with libp2p
// The context is used for initialization not runtime.
func New(ctx context.Context, id gpbft.ActorID, manifest Manifest, ds datastore.Datastore, h host.Host, manifestServer peer.ID,
	ps *pubsub.PubSub, sigs gpbft.SignerWithMarshaler, verif gpbft.Verifier, ec ECBackend, log Logger) (*F3, error) {
	ds = namespace.Wrap(ds, manifest.NetworkName.DatastorePrefix())
	cs, err := certstore.OpenOrCreateStore(ctx, ds, 0, manifest.InitialPowerTable)
	if err != nil {
		return nil, xerrors.Errorf("creating CertStore: %w", err)
	}
	loggerWithSkip := log
	if zapLogger, ok := log.(*logging.ZapEventLogger); ok {
		loggerWithSkip = logging.WithSkip(zapLogger, 1)
	}

	m := F3{
		Manifest:  manifest,
		CertStore: cs,
		ds:        ds,
		host:      h,
		pubsub:    ps,
		ec:        ec,
		log:       log,

		client: &client{
			certstore:           cs,
			nn:                  manifest.NetworkName,
			id:                  id,
			Verifier:            verif,
			SignerWithMarshaler: sigs,
			logger:              log,
			loggerWithSkip:      loggerWithSkip,
		},

		manifestServerID: manifestServer,
	}

	return &m, nil
}
func (m *F3) setupMsgPubsub(runner *gpbftRunner) (err error) {
	pubsubTopicName := m.Manifest.PubSubTopic()

	// explicit type to typecheck the anonymous function defintion
	// a bit ugly but I don't want gpbftRunner to know about pubsub
	var validator pubsub.ValidatorEx = func(ctx context.Context, pID peer.ID,
		msg *pubsub.Message) pubsub.ValidationResult {

		var gmsg gpbft.GMessage
		err := gmsg.UnmarshalCBOR(bytes.NewReader(msg.Data))
		if err != nil {
			return pubsub.ValidationReject
		}
		validatedMessage, err := runner.ValidateMessage(&gmsg)
		if errors.Is(err, gpbft.ErrValidationInvalid) {
			m.log.Debugf("validation error during validation: %+v", err)
			return pubsub.ValidationReject
		}
		if err != nil {
			m.log.Warnf("unknown error during validation: %+v", err)
			return pubsub.ValidationIgnore
		}
		msg.ValidatorData = validatedMessage
		return pubsub.ValidationAccept
	}

	m.client.msgTopic, err = m.setupPubsub(pubsubTopicName, validator)
	return
}

func (m *F3) teardownMsgPubsub() error {
	return m.teardownPubsub(m.client.msgTopic, m.Manifest.PubSubTopic())
}

func (m *F3) setupPubsub(topicName string, validator any) (*pubsub.Topic, error) {
	err := m.pubsub.RegisterTopicValidator(topicName, validator)
	if err != nil {
		return nil, xerrors.Errorf("registering topic validator: %w", err)
	}

	topic, err := m.pubsub.Join(topicName)
	if err != nil {
		return nil, xerrors.Errorf("could not join on pubsub topic: %s: %w", topicName, err)
	}
	return topic, nil
}

func (m *F3) teardownPubsub(topic *pubsub.Topic, topicName string) error {
	return multierr.Combine(
		m.pubsub.UnregisterTopicValidator(topicName),
		topic.Close(),
	)
}

// Sets up the gpbft runner, this is triggered at initialization or when a new config manifest is received.
// If the rebootstrap flag is enabled, it starts a new gpbftRunner for a specific manifest configuration
// If not, it just starts the message processing loop for the new pubsub topic for the manifest version.
// This function is responsible for setting up the pubsub topic for the
// network, starting the runner, and starting the message processing loop
func (m *F3) setupGpbftRunner(ctx context.Context, initialInstance uint64, rebootstrap bool, errCh chan error) {
	if err := m.setupMsgPubsub(m.runner); err != nil {
		errCh <- xerrors.Errorf("setting up pubsub: %w", err)
		return
	}

	msgSub, err := m.client.msgTopic.Subscribe()
	if err != nil {
		errCh <- xerrors.Errorf("subscribing to topic: %w", err)
		return
	}

	messageQueue := make(chan gpbft.ValidatedMessage, 20)
	m.client.messageQueue = messageQueue

	if rebootstrap {
		m.runner, err = newRunner(m.client.id, m.Manifest, m.client)
		if err != nil {
			errCh <- xerrors.Errorf("creating gpbft host: %w", err)
			return
		}

		go func() {
			err := m.runner.Run(initialInstance, ctx)
			m.log.Errorf("running host: %+v", err)
			errCh <- err
		}()
	}

	m.handleIncomingMessages(ctx, msgSub, messageQueue)
}

// Logic triggered when a new manifest is received
func (m *F3) onManifestChange(ctx context.Context, initialInstance uint64, rebootstrap bool, errCh chan error) {
	if err := m.teardownMsgPubsub(); err != nil {
		// for now we just log the error and continue.
		// This is not critical, but alternative approaches welcome.
		m.log.Errorf("error stopping gpbft runner: %+v", err)
	}
	if rebootstrap {
		m.runner.Stop()
	}
	m.setupGpbftRunner(ctx, initialInstance, rebootstrap, errCh)
}

// Run start the module. It will exit when context is cancelled.
func (m *F3) Run(initialInstance uint64, ctx context.Context) error {
	ctx, cancel := context.WithCancel(ctx)
	defer cancel()

	runnerErrCh := make(chan error, 1)
	manifestErrCh := make(chan error, 1)

	// bootstrap runner for the initial manifest
	go m.setupGpbftRunner(ctx, initialInstance, true, runnerErrCh)

	// only start manifest service if the manifest server id is set
	if m.manifestServerID != peer.ID("") {
		manifestQueue := make(chan *Manifest, 5)
		m.client.manifestQueue = manifestQueue
		go m.handleIncomingManifests(ctx, manifestQueue, manifestErrCh)
	}

	var err error
	select {
	case <-ctx.Done():
		if ctx.Err() != nil {
			return ctx.Err()
		}
	case err = <-runnerErrCh:
		return err
	case err = <-manifestErrCh:
		return err
	}

	return nil
}

// Checks if we should accept the manifest that we received through pubsub
func (m *F3) acceptNextManifest(manifest *Manifest) bool {

	// if the manifest is older, skip it
	if manifest.Sequence <= m.Manifest.Sequence ||
		manifest.UpgradeEpoch < m.Manifest.UpgradeEpoch {
		return false
	}

	return true
}

func (m *F3) handleIncomingManifests(ctx context.Context, manifestQueue chan *Manifest, errCh chan error) {
	if err := m.setupManifestPubsub(); err != nil {
		errCh <- xerrors.Errorf("setting up pubsub: %w", err)
		return
	}

	manifestSub, err := m.client.manifestTopic.Subscribe()
	if err != nil {
		errCh <- xerrors.Errorf("subscribing to topic: %w", err)
		return
	}

	// FIXME; This is a stub and should be replaced with whatever
	// function allow us to subscribe to new epochs coming from EC.
	ecSub, err := m.ec.ChainHead(ctx)
	if err != nil {
		errCh <- xerrors.Errorf("subscribing to chain events: %w", err)
		return
	}

loop:
	for {
		select {
		// Check first if there is a new configuration manifest that needs to be applied.
		case ts := <-ecSub:
			if m.nextManifest != nil {
				// if the upgrade epoch is reached or already passed.
				if ts.Epoch >= m.nextManifest.UpgradeEpoch {
					// update the current manifest
					m.Manifest = *m.nextManifest
					m.nextManifest = nil
					// stop existing pubsub and subscribe to the new one
					// if the re-bootstrap flag is enabled, it will setup a new runner with the new config.
					go m.onManifestChange(ctx, uint64(m.Manifest.UpgradeEpoch), m.nextManifest.ReBootstrap, errCh)
					if !m.nextManifest.ReBootstrap {
						// TODO: If the manifest doesn't have the re-bootstrap flagged
						// enabled, no new runner is setup, we reuse the existing one.
						// We need to pass the manifest to the runner to notify
						// that there is a new configuration to be applied without
						// restarting the runner.
						// Some of the configurations that we expect to run in this way are
						// - Updates to the power table
						// - ECStabilisationDelay
						// - more?
						manifestQueue <- &m.Manifest
					}
					continue
				}
			}

		default:
			var msg *pubsub.Message
			msg, err = manifestSub.Next(ctx)
			if err != nil {
				if ctx.Err() != nil {
					err = nil
					break
				}
				m.log.Errorf("manifestPubsub subscription.Next() returned an error: %+v", err)
				break
			}
			manifest, ok := msg.ValidatorData.(*Manifest)
			if !ok {
				m.log.Errorf("invalid manifestValidatorData: %+v", msg.ValidatorData)
				continue
			}

			if !m.acceptNextManifest(manifest) {
				continue
			}

			m.nextManifest = manifest

			select {
			case <-ctx.Done():
				break loop
			default:
			}
		}
	}

	manifestSub.Cancel()
	if err := m.teardownManifestPubsub(); err != nil {
		errCh <- xerrors.Errorf("shutting down manifest pubsub: %w", err)
	}
}

func (m *F3) handleIncomingMessages(ctx context.Context, sub *pubsub.Subscription, queue chan gpbft.ValidatedMessage) {
loop:
	for {
		var msg *pubsub.Message
		msg, err := sub.Next(ctx)
		if err != nil {
			if ctx.Err() != nil {
				err = nil
				break
			}
			m.log.Errorf("msgPubsub subscription.Next() returned an error: %+v", err)
			break
		}
		gmsg, ok := msg.ValidatorData.(gpbft.ValidatedMessage)
		if !ok {
			m.log.Errorf("invalid msgValidatorData: %+v", msg.ValidatorData)
			continue
		}

		select {
		case queue <- gmsg:
		case <-ctx.Done():
			break loop
		}
	}

	sub.Cancel()
}

func (m *F3) setupManifestPubsub() (err error) {
	// using the same validator approach used for the message pubsub
	// to be homogeneous.
	var validator pubsub.ValidatorEx = func(ctx context.Context, pID peer.ID,
		msg *pubsub.Message) pubsub.ValidationResult {
		var manifest Manifest
		err := manifest.Unmarshal(bytes.NewReader(msg.Data))
		if err != nil {
			return pubsub.ValidationReject
		}

		// manifest should come from the expected diagnostics server
		if pID != m.manifestServerID {
			return pubsub.ValidationReject
		}

		// TODO: Any additional validation?
		// Expect a sequence number that is over our current sequence number.
		// Expect an upgradeEpoch over the upgradeEpoch of the current manifests?
		// These should probably not be ValidationRejects to avoid banning in gossipsub
		// the centralized server in case of misconfigurations or bugs.
		msg.ValidatorData = &manifest
		return pubsub.ValidationAccept
	}
	m.client.manifestTopic, err = m.setupPubsub(ManifestPubSubTopicName, validator)
	return
}

func (m *F3) teardownManifestPubsub() error {
	return m.teardownPubsub(m.client.manifestTopic, ManifestPubSubTopicName)
}

type ECBackend interface {
	ChainHead(context.Context) (chan gpbft.TipSet, error)
}

type Logger interface {
	Debug(args ...interface{})
	Debugf(format string, args ...interface{})
	Error(args ...interface{})
	Errorf(format string, args ...interface{})
	Info(args ...interface{})
	Infof(format string, args ...interface{})
	Warn(args ...interface{})
	Warnf(format string, args ...interface{})
}<|MERGE_RESOLUTION|>--- conflicted
+++ resolved
@@ -30,14 +30,10 @@
 	ec     ECBackend
 	log    Logger
 
-<<<<<<< HEAD
-	client *clientImpl
+	client *client
 
 	manifestServerID peer.ID
 	nextManifest     *Manifest
-=======
-	client *client
->>>>>>> 94784359
 }
 
 type client struct {
@@ -71,31 +67,22 @@
 	if err != nil {
 		mc.Log("marshalling GMessage: %+v", err)
 	}
-<<<<<<< HEAD
-	return mc.msgTopic.Publish(ctx, bw.Bytes())
-=======
-	err = mc.topic.Publish(ctx, bw.Bytes())
+	err = mc.msgTopic.Publish(ctx, bw.Bytes())
 	if err != nil {
 		return xerrors.Errorf("publishing on topic: %w", err)
 	}
 	return nil
-
->>>>>>> 94784359
 }
 
 func (mc *client) IncomingMessages() <-chan gpbft.ValidatedMessage {
 	return mc.messageQueue
 }
 
-<<<<<<< HEAD
-func (mc clientImpl) IncomingManifest() <-chan *Manifest {
+func (mc client) IncomingManifest() <-chan *Manifest {
 	return mc.manifestQueue
 }
 
-var _ gpbft.Tracer = (*clientImpl)(nil)
-=======
 var _ gpbft.Tracer = (*client)(nil)
->>>>>>> 94784359
 
 // Log fulfills the gpbft.Tracer interface
 func (mc *client) Log(fmt string, args ...any) {
