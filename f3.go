package f3

import (
	"bytes"
	"context"
	"errors"
	"fmt"
	"time"

	"github.com/Kubuxu/go-broadcast"
	"github.com/filecoin-project/go-f3/certs"
	"github.com/filecoin-project/go-f3/certstore"
	"github.com/filecoin-project/go-f3/gpbft"
	"github.com/ipfs/go-datastore"
	"github.com/ipfs/go-datastore/namespace"

	logging "github.com/ipfs/go-log/v2"
	pubsub "github.com/libp2p/go-libp2p-pubsub"
	"github.com/libp2p/go-libp2p/core/host"
	peer "github.com/libp2p/go-libp2p/core/peer"

	"go.uber.org/multierr"
)

type F3 struct {
	Manifest Manifest
	// certStore is nil until Run is called on the F3
	certStore *certstore.Store

	ds     datastore.Datastore
	host   host.Host
	pubsub *pubsub.PubSub
	ec     ECBackend
	log    Logger

	client *client
}

type client struct {
	// certStore is nil until Run is called on the F3
	certStore   *certstore.Store
	networkName gpbft.NetworkName
	ec          ECBackend

	signingMarshaller gpbft.SigningMarshaler

	busBroadcast broadcast.Channel[*gpbft.MessageBuilder]

	gpbft.Verifier
	logger         Logger
	loggerWithSkip Logger

	// Populated after Run is called
	messageQueue <-chan gpbft.ValidatedMessage
	topic        *pubsub.Topic
}

func (mc *client) BroadcastMessage(ctx context.Context, mb *gpbft.MessageBuilder) error {
<<<<<<< HEAD
	msg, err := mb.Build(mc.nn, mc.SignerWithMarshaler, mc.id)
	if err != nil {
		if errors.Is(err, gpbft.ErrNoPower) {
			return nil
		}
		mc.Log("building message for: %d: %+v", mc.id, err)
		return err
	}
	var bw bytes.Buffer
	err = msg.MarshalCBOR(&bw)
	if err != nil {
		mc.Log("marshalling GMessage: %+v", err)
	}
	err = mc.topic.Publish(ctx, bw.Bytes())
	if err != nil {
		return fmt.Errorf("publishing on topic: %w", err)
	}
=======
	mb.SetNetworkName(mc.networkName)
	mb.SetSigningMarshaler(mc.signingMarshaller)
	mc.busBroadcast.Publish(mb)
>>>>>>> 2ddf4103
	return nil
}

func (mc *client) IncomingMessages() <-chan gpbft.ValidatedMessage {
	return mc.messageQueue
}

var _ gpbft.Tracer = (*client)(nil)

// Log fulfills the gpbft.Tracer interface
func (mc *client) Log(fmt string, args ...any) {
	mc.loggerWithSkip.Debugf(fmt, args...)
}

func (mc *client) Logger() Logger {
	return mc.logger
}

// New creates and setups f3 with libp2p
// The context is used for initialization not runtime.
// signingMarshaller can be nil for default SigningMarshaler
func New(ctx context.Context, manifest Manifest, ds datastore.Datastore, h host.Host,
	ps *pubsub.PubSub, verif gpbft.Verifier, ec ECBackend, log Logger, signingMarshaller gpbft.SigningMarshaler) (*F3, error) {
	ds = namespace.Wrap(ds, manifest.NetworkName.DatastorePrefix())
<<<<<<< HEAD
	cs, err := certstore.OpenOrCreateStore(ctx, ds, 0, manifest.InitialPowerTable)
	if err != nil {
		return nil, fmt.Errorf("creating CertStore: %w", err)
	}
=======
>>>>>>> 2ddf4103
	loggerWithSkip := log
	if zapLogger, ok := log.(*logging.ZapEventLogger); ok {
		loggerWithSkip = logging.WithSkip(zapLogger, 1)
	}
	if signingMarshaller == nil {
		signingMarshaller = gpbft.DefaultSigningMarshaller
	}

	m := F3{
		Manifest: manifest,

		ds:     ds,
		host:   h,
		pubsub: ps,
		ec:     ec,
		log:    log,

		client: &client{
			ec:                ec,
			networkName:       manifest.NetworkName,
			Verifier:          verif,
			logger:            log,
			loggerWithSkip:    loggerWithSkip,
			signingMarshaller: signingMarshaller,
		},
	}

	return &m, nil
}

// SubscribeForMessagesToSign is used to subscribe to the message broadcast channel.
// After perparing inputs and signing over them, Broadcast should be called.
//
// If the passed channel is full at any point, it will be dropped from subscription and closed.
// To stop subscribing, either the closer function can be used, or the channel can be abandoned.
// Passing a channel multiple times to the Subscribe function will result in a panic.
func (m *F3) SubscribeForMessagesToSign(ch chan<- *gpbft.MessageBuilder) (closer func()) {
	_, closer = m.client.busBroadcast.Subscribe(ch)
	return closer
}

func (m *F3) Broadcast(ctx context.Context, signatureBuilder *gpbft.SignatureBuilder, msgSig []byte, vrf []byte) {
	msg := signatureBuilder.Build(msgSig, vrf)

	var bw bytes.Buffer
	err := msg.MarshalCBOR(&bw)
	if err != nil {
		m.log.Errorf("marshalling GMessage: %+v", err)
		return
	}
	err = m.client.topic.Publish(ctx, bw.Bytes())
	if err != nil {
		m.log.Errorf("publishing on topic: %w", err)
	}
}

func (m *F3) setCertStore(cs *certstore.Store) {
	m.certStore = cs
	m.client.certStore = cs
}

func (m *F3) setupPubsub(runner *gpbftRunner) error {
	pubsubTopicName := m.Manifest.NetworkName.PubSubTopic()

	// explicit type to typecheck the anonymous function defintion
	// a bit ugly but I don't want gpbftRunner to know about pubsub
	var validator pubsub.ValidatorEx = func(ctx context.Context, pID peer.ID,
		msg *pubsub.Message) pubsub.ValidationResult {

		var gmsg gpbft.GMessage
		err := gmsg.UnmarshalCBOR(bytes.NewReader(msg.Data))
		if err != nil {
			return pubsub.ValidationReject
		}
		validatedMessage, err := runner.ValidateMessage(&gmsg)
		if errors.Is(err, gpbft.ErrValidationInvalid) {
			m.log.Debugf("validation error during validation: %+v", err)
			return pubsub.ValidationReject
		}
		if err != nil {
			m.log.Warnf("unknown error during validation: %+v", err)
			return pubsub.ValidationIgnore
		}
		msg.ValidatorData = validatedMessage
		return pubsub.ValidationAccept
	}

	err := m.pubsub.RegisterTopicValidator(pubsubTopicName, validator)
	if err != nil {
		return fmt.Errorf("registering topic validator: %w", err)
	}

	topic, err := m.pubsub.Join(pubsubTopicName)
	if err != nil {
		return fmt.Errorf("could not join on pubsub topic: %s: %w", pubsubTopicName, err)
	}
	m.client.topic = topic
	return nil
}

func (m *F3) teardownPubsub() error {
	return multierr.Combine(
		m.pubsub.UnregisterTopicValidator(m.Manifest.NetworkName.PubSubTopic()),
		m.client.topic.Close(),
	)
}

func (m *F3) boostrap(ctx context.Context) error {
	head, err := m.ec.GetHead(ctx)
	if err != nil {
		return xerrors.Errorf("failed to get the head: %w", err)
	}

	if head.Epoch() < m.Manifest.BootstrapEpoch {
		// wait for bootstrap epoch
		for {
			head, err := m.ec.GetHead(ctx)
			if err != nil {
				return xerrors.Errorf("getting head: %w", err)
			}
			if head.Epoch() >= m.Manifest.BootstrapEpoch {
				break
			}

			m.log.Infof("wating for bootstrap epoch (%d): currently at epoch %d", m.Manifest.BootstrapEpoch, head.Epoch())
			aim := time.Until(head.Timestamp().Add(m.Manifest.ECPeriod))
			// correct for null epochs
			for aim < 0 {
				aim += m.Manifest.ECPeriod
			}

			select {
			case <-time.After(aim):
			case <-ctx.Done():
				return ctx.Err()
			}
		}
	}

	ts, err := m.ec.GetTipsetByEpoch(ctx, m.Manifest.BootstrapEpoch-m.Manifest.ECFinality)
	if err != nil {
		return xerrors.Errorf("getting initial power tipset: %w", err)
	}

	initialPowerTable, err := m.ec.GetPowerTable(ctx, ts.Key())
	if err != nil {
		return xerrors.Errorf("getting initial power table: %w", err)
	}

	cs, err := certstore.CreateStore(ctx, m.ds, m.Manifest.InitialInstance, initialPowerTable)
	if err != nil {
		return xerrors.Errorf("creating certstore: %w", err)
	}
	m.setCertStore(cs)
	return nil
}

func (m *F3) GetLatestCert(ctx context.Context) (*certs.FinalityCertificate, error) {
	if m.certStore == nil {
		return nil, xerrors.Errorf("F3 is not running")
	}
	return m.certStore.Latest(), nil
}
func (m *F3) GetCert(ctx context.Context, instance uint64) (*certs.FinalityCertificate, error) {
	if m.certStore == nil {
		return nil, xerrors.Errorf("F3 is not running")
	}
	return m.certStore.Get(ctx, instance)
}

// Run start the module. It will exit when context is cancelled.
func (m *F3) Run(ctx context.Context) error {
	ctx, cancel := context.WithCancel(ctx)
	defer cancel()

	cs, err := certstore.OpenStore(ctx, m.ds)
	if err == nil {
		m.setCertStore(cs)
	} else if errors.Is(err, certstore.ErrNotInitialized) {
		err := m.boostrap(ctx)
		if err != nil {
			return xerrors.Errorf("failed to boostrap: %w", err)
		}
	} else {
		return xerrors.Errorf("opening certstore: %w", err)
	}

	runner, err := newRunner(m.Manifest, m.client)
	if err != nil {
		return fmt.Errorf("creating gpbft host: %w", err)
	}

	if err := m.setupPubsub(runner); err != nil {
		return fmt.Errorf("setting up pubsub: %w", err)
	}

	sub, err := m.client.topic.Subscribe()
	if err != nil {
		return fmt.Errorf("subscribing to topic: %w", err)
	}

	messageQueue := make(chan gpbft.ValidatedMessage, 20)
	m.client.messageQueue = messageQueue

	runnerErrCh := make(chan error, 1)

	go func() {
		latest := m.certStore.Latest()
		startInstance := uint64(m.Manifest.InitialInstance)
		if latest != nil {
			startInstance = latest.GPBFTInstance + 1
		}
		err := runner.Run(startInstance, ctx)
		m.log.Errorf("running host: %+v", err)
		runnerErrCh <- err
	}()

loop:
	for {
		var msg *pubsub.Message
		msg, err = sub.Next(ctx)
		if err != nil {
			if ctx.Err() != nil {
				err = nil
				break
			}
			m.log.Errorf("pubsub subscription.Next() returned an error: %+v", err)
			break
		}
		gmsg, ok := msg.ValidatorData.(gpbft.ValidatedMessage)
		if !ok {
			m.log.Errorf("invalid ValidatorData: %+v", msg.ValidatorData)
			continue
		}

		select {
		case messageQueue <- gmsg:
		case <-ctx.Done():
			break loop
		case err = <-runnerErrCh:
			break loop
		}
	}

	sub.Cancel()
	if err2 := m.teardownPubsub(); err2 != nil {
		err = multierr.Append(err, fmt.Errorf("shutting down pubsub: %w", err2))
	}
	return multierr.Append(err, ctx.Err())
}

type ECBackend interface {
	// GetTipsetByEpoch should return a tipset before the one requested if the requested
	// tipset does not exist due to null epochs
	GetTipsetByEpoch(ctx context.Context, epoch int64) (TipSet, error)
	GetTipset(context.Context, gpbft.TipSetKey) (TipSet, error)
	GetHead(context.Context) (TipSet, error)
	GetParent(context.Context, TipSet) (TipSet, error)

	GetPowerTable(context.Context, gpbft.TipSetKey) (gpbft.PowerEntries, error)
}

type TipSet interface {
	Key() gpbft.TipSetKey
	Beacon() []byte
	Epoch() int64
	Timestamp() time.Time
}

type Logger interface {
	Debug(args ...interface{})
	Debugf(format string, args ...interface{})
	Error(args ...interface{})
	Errorf(format string, args ...interface{})
	Info(args ...interface{})
	Infof(format string, args ...interface{})
	Warn(args ...interface{})
	Warnf(format string, args ...interface{})
}<|MERGE_RESOLUTION|>--- conflicted
+++ resolved
@@ -56,29 +56,9 @@
 }
 
 func (mc *client) BroadcastMessage(ctx context.Context, mb *gpbft.MessageBuilder) error {
-<<<<<<< HEAD
-	msg, err := mb.Build(mc.nn, mc.SignerWithMarshaler, mc.id)
-	if err != nil {
-		if errors.Is(err, gpbft.ErrNoPower) {
-			return nil
-		}
-		mc.Log("building message for: %d: %+v", mc.id, err)
-		return err
-	}
-	var bw bytes.Buffer
-	err = msg.MarshalCBOR(&bw)
-	if err != nil {
-		mc.Log("marshalling GMessage: %+v", err)
-	}
-	err = mc.topic.Publish(ctx, bw.Bytes())
-	if err != nil {
-		return fmt.Errorf("publishing on topic: %w", err)
-	}
-=======
 	mb.SetNetworkName(mc.networkName)
 	mb.SetSigningMarshaler(mc.signingMarshaller)
 	mc.busBroadcast.Publish(mb)
->>>>>>> 2ddf4103
 	return nil
 }
 
@@ -103,13 +83,6 @@
 func New(ctx context.Context, manifest Manifest, ds datastore.Datastore, h host.Host,
 	ps *pubsub.PubSub, verif gpbft.Verifier, ec ECBackend, log Logger, signingMarshaller gpbft.SigningMarshaler) (*F3, error) {
 	ds = namespace.Wrap(ds, manifest.NetworkName.DatastorePrefix())
-<<<<<<< HEAD
-	cs, err := certstore.OpenOrCreateStore(ctx, ds, 0, manifest.InitialPowerTable)
-	if err != nil {
-		return nil, fmt.Errorf("creating CertStore: %w", err)
-	}
-=======
->>>>>>> 2ddf4103
 	loggerWithSkip := log
 	if zapLogger, ok := log.(*logging.ZapEventLogger); ok {
 		loggerWithSkip = logging.WithSkip(zapLogger, 1)
