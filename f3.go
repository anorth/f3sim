package f3

import (
	"bytes"
	"context"
	"errors"

<<<<<<< HEAD
=======
	"github.com/Kubuxu/go-broadcast"
>>>>>>> 2ddf4103
	"github.com/filecoin-project/go-f3/certs"
	"github.com/filecoin-project/go-f3/certstore"
	"github.com/filecoin-project/go-f3/ec"
	"github.com/filecoin-project/go-f3/gpbft"
	"github.com/filecoin-project/go-f3/manifest"
	"github.com/ipfs/go-datastore"
	"github.com/ipfs/go-datastore/namespace"

	logging "github.com/ipfs/go-log/v2"
	pubsub "github.com/libp2p/go-libp2p-pubsub"
	"github.com/libp2p/go-libp2p/core/host"
	peer "github.com/libp2p/go-libp2p/core/peer"

	"go.uber.org/multierr"
	"golang.org/x/xerrors"
)

type F3 struct {
<<<<<<< HEAD
	Manifest  manifest.ManifestProvider
	CertStore *certstore.Store
=======
	Manifest Manifest
	// certStore is nil until Run is called on the F3
	certStore *certstore.Store
>>>>>>> 2ddf4103

	runner *gpbftRunner
	msgSub *pubsub.Subscription
	ds     datastore.Datastore
	host   host.Host
	pubsub *pubsub.PubSub
	ec     ec.Backend
	log    Logger

	client *client
}

type client struct {
<<<<<<< HEAD
	certstore *certstore.Store
	id        gpbft.ActorID
	manifest  manifest.ManifestProvider
	ec        ec.Backend
=======
	// certStore is nil until Run is called on the F3
	certStore   *certstore.Store
	networkName gpbft.NetworkName
	ec          ECBackend

	signingMarshaller gpbft.SigningMarshaler

	busBroadcast broadcast.Channel[*gpbft.MessageBuilder]
>>>>>>> 2ddf4103

	gpbft.Verifier
	logger         Logger
	loggerWithSkip Logger

	// Populated after Run is called
	messageQueue <-chan gpbft.ValidatedMessage
	topic        *pubsub.Topic

	// Notifies manifest updates
	manifestUpdate <-chan struct{}
	// Triggers the cancellation of the incoming message
	// routine to avoid delivering any outstanding messages.
	incomingCancel func()
}

func (mc *client) BroadcastMessage(ctx context.Context, mb *gpbft.MessageBuilder) error {
<<<<<<< HEAD
	msg, err := mb.Build(mc.manifest.Manifest().NetworkName, mc.SignerWithMarshaler, mc.id)
	if err != nil {
		if errors.Is(err, gpbft.ErrNoPower) {
			return nil
		}
		mc.Log("building message for: %d: %+v", mc.id, err)
		return err
	}
	var bw bytes.Buffer
	err = msg.MarshalCBOR(&bw)
	if err != nil {
		mc.Log("marshalling GMessage: %+v", err)
	}
	err = mc.topic.Publish(ctx, bw.Bytes())
	if err != nil {
		if err == pubsub.ErrTopicClosed {
			return nil
		}
		return xerrors.Errorf("publishing on topic: %w", err)
	}
=======
	mb.SetNetworkName(mc.networkName)
	mb.SetSigningMarshaler(mc.signingMarshaller)
	mc.busBroadcast.Publish(mb)
>>>>>>> 2ddf4103
	return nil
}

func (mc *client) GetPowerTable(ctx context.Context, ts gpbft.TipSetKey) (gpbft.PowerEntries, error) {
	// Apply power table deltas from the manifest
	pt, err := mc.ec.GetPowerTable(ctx, ts)
	if err != nil {
		return nil, xerrors.Errorf("getting power table: %w", err)
	}
	return certs.ApplyPowerTableDiffs(pt, mc.manifest.Manifest().PowerUpdate)
}

func (mc *client) IncomingMessages() <-chan gpbft.ValidatedMessage {
	return mc.messageQueue
}

var _ gpbft.Tracer = (*client)(nil)

// Log fulfills the gpbft.Tracer interface
func (mc *client) Log(fmt string, args ...any) {
	mc.loggerWithSkip.Debugf(fmt, args...)
}

func (mc *client) Logger() Logger {
	return mc.logger
}

// New creates and setups f3 with libp2p
// The context is used for initialization not runtime.
<<<<<<< HEAD
func New(ctx context.Context, id gpbft.ActorID, manifest manifest.ManifestProvider, ds datastore.Datastore, h host.Host, manifestServer peer.ID,
	ps *pubsub.PubSub, sigs gpbft.SignerWithMarshaler, verif gpbft.Verifier, ec ec.Backend, log Logger) (*F3, error) {
	ds = namespace.Wrap(ds, manifest.Manifest().DatastorePrefix())
	cs, err := certstore.OpenOrCreateStore(ctx, ds, 0, manifest.Manifest().InitialPowerTable)
	if err != nil {
		return nil, xerrors.Errorf("creating CertStore: %w", err)
	}
=======
// signingMarshaller can be nil for default SigningMarshaler
func New(ctx context.Context, manifest Manifest, ds datastore.Datastore, h host.Host,
	ps *pubsub.PubSub, verif gpbft.Verifier, ec ECBackend, log Logger, signingMarshaller gpbft.SigningMarshaler) (*F3, error) {
	ds = namespace.Wrap(ds, manifest.NetworkName.DatastorePrefix())
>>>>>>> 2ddf4103
	loggerWithSkip := log
	if zapLogger, ok := log.(*logging.ZapEventLogger); ok {
		loggerWithSkip = logging.WithSkip(zapLogger, 1)
	}
	if signingMarshaller == nil {
		signingMarshaller = gpbft.DefaultSigningMarshaller
	}

	m := F3{
		Manifest: manifest,

		ds:     ds,
		host:   h,
		pubsub: ps,
		ec:     ec,
		log:    log,

		client: &client{
<<<<<<< HEAD
			certstore:           cs,
			ec:                  ec,
			manifest:            manifest,
			id:                  id,
			Verifier:            verif,
			SignerWithMarshaler: sigs,
			logger:              log,
			loggerWithSkip:      loggerWithSkip,
=======
			ec:                ec,
			networkName:       manifest.NetworkName,
			Verifier:          verif,
			logger:            log,
			loggerWithSkip:    loggerWithSkip,
			signingMarshaller: signingMarshaller,
>>>>>>> 2ddf4103
		},
	}

	return &m, nil
}

// SubscribeForMessagesToSign is used to subscribe to the message broadcast channel.
// After perparing inputs and signing over them, Broadcast should be called.
//
// If the passed channel is full at any point, it will be dropped from subscription and closed.
// To stop subscribing, either the closer function can be used, or the channel can be abandoned.
// Passing a channel multiple times to the Subscribe function will result in a panic.
func (m *F3) SubscribeForMessagesToSign(ch chan<- *gpbft.MessageBuilder) (closer func()) {
	_, closer = m.client.busBroadcast.Subscribe(ch)
	return closer
}

func (m *F3) Broadcast(ctx context.Context, signatureBuilder *gpbft.SignatureBuilder, msgSig []byte, vrf []byte) {
	msg := signatureBuilder.Build(msgSig, vrf)

	var bw bytes.Buffer
	err := msg.MarshalCBOR(&bw)
	if err != nil {
		m.log.Errorf("marshalling GMessage: %+v", err)
		return
	}
	err = m.client.topic.Publish(ctx, bw.Bytes())
	if err != nil {
		m.log.Errorf("publishing on topic: %w", err)
	}
}

func (m *F3) setCertStore(cs *certstore.Store) {
	m.certStore = cs
	m.client.certStore = cs
}

func (m *F3) setupPubsub(runner *gpbftRunner) error {
	pubsubTopicName := m.Manifest.Manifest().PubSubTopic()

	// explicit type to typecheck the anonymous function defintion
	// a bit ugly but I don't want gpbftRunner to know about pubsub
	var validator pubsub.ValidatorEx = func(ctx context.Context, pID peer.ID,
		msg *pubsub.Message) pubsub.ValidationResult {

		var gmsg gpbft.GMessage
		err := gmsg.UnmarshalCBOR(bytes.NewReader(msg.Data))
		if err != nil {
			return pubsub.ValidationReject
		}
		validatedMessage, err := runner.ValidateMessage(&gmsg)
		if errors.Is(err, gpbft.ErrValidationInvalid) {
			m.log.Debugf("validation error during validation: %+v", err)
			return pubsub.ValidationReject
		}
		if err != nil {
			m.log.Warnf("unknown error during validation: %+v", err)
			return pubsub.ValidationIgnore
		}
		msg.ValidatorData = validatedMessage
		return pubsub.ValidationAccept
	}

	err := m.pubsub.RegisterTopicValidator(pubsubTopicName, validator)
	if err != nil {
		return xerrors.Errorf("registering topic validator: %w", err)
	}

	topic, err := m.pubsub.Join(pubsubTopicName)
	if err != nil {
		return xerrors.Errorf("could not join on pubsub topic: %s: %w", pubsubTopicName, err)
	}
	m.client.topic = topic
	return nil
}

func (m *F3) teardownPubsub(manifest manifest.Manifest) error {
	m.msgSub.Cancel()
	return multierr.Combine(
		m.pubsub.UnregisterTopicValidator(manifest.PubSubTopic()),
		m.client.topic.Close(),
	)
}

<<<<<<< HEAD
// Sets up the gpbft runner, this is triggered at initialization
func (m *F3) setupGpbftRunner(ctx context.Context, initialInstance uint64, errCh chan error) {
	var err error
	m.runner, err = newRunner(m.client.id, m.Manifest, m.client)
=======
func (m *F3) boostrap(ctx context.Context) error {
	head, err := m.ec.GetHead(ctx)
	if err != nil {
		return xerrors.Errorf("failed to get the head: %w", err)
	}

	if head.Epoch() < m.Manifest.BootstrapEpoch {
		// wait for bootstrap epoch
		for {
			head, err := m.ec.GetHead(ctx)
			if err != nil {
				return xerrors.Errorf("getting head: %w", err)
			}
			if head.Epoch() >= m.Manifest.BootstrapEpoch {
				break
			}

			m.log.Infof("wating for bootstrap epoch (%d): currently at epoch %d", m.Manifest.BootstrapEpoch, head.Epoch())
			aim := time.Until(head.Timestamp().Add(m.Manifest.ECPeriod))
			// correct for null epochs
			for aim < 0 {
				aim += m.Manifest.ECPeriod
			}

			select {
			case <-time.After(aim):
			case <-ctx.Done():
				return ctx.Err()
			}
		}
	}

	ts, err := m.ec.GetTipsetByEpoch(ctx, m.Manifest.BootstrapEpoch-m.Manifest.ECFinality)
	if err != nil {
		return xerrors.Errorf("getting initial power tipset: %w", err)
	}

	initialPowerTable, err := m.ec.GetPowerTable(ctx, ts.Key())
	if err != nil {
		return xerrors.Errorf("getting initial power table: %w", err)
	}

	cs, err := certstore.CreateStore(ctx, m.ds, m.Manifest.InitialInstance, initialPowerTable)
	if err != nil {
		return xerrors.Errorf("creating certstore: %w", err)
	}
	m.setCertStore(cs)
	return nil
}

func (m *F3) GetLatestCert(ctx context.Context) (*certs.FinalityCertificate, error) {
	if m.certStore == nil {
		return nil, xerrors.Errorf("F3 is not running")
	}
	return m.certStore.Latest(), nil
}
func (m *F3) GetCert(ctx context.Context, instance uint64) (*certs.FinalityCertificate, error) {
	if m.certStore == nil {
		return nil, xerrors.Errorf("F3 is not running")
	}
	return m.certStore.Get(ctx, instance)
}

// Run start the module. It will exit when context is cancelled.
func (m *F3) Run(ctx context.Context) error {
	ctx, cancel := context.WithCancel(ctx)
	defer cancel()

	cs, err := certstore.OpenStore(ctx, m.ds)
	if err == nil {
		m.setCertStore(cs)
	} else if errors.Is(err, certstore.ErrNotInitialized) {
		err := m.boostrap(ctx)
		if err != nil {
			return xerrors.Errorf("failed to boostrap: %w", err)
		}
	} else {
		return xerrors.Errorf("opening certstore: %w", err)
	}

	runner, err := newRunner(m.Manifest, m.client)
>>>>>>> 2ddf4103
	if err != nil {
		errCh <- xerrors.Errorf("creating gpbft host: %w", err)
		return
	}

	if err := m.setupPubsub(m.runner); err != nil {
		errCh <- xerrors.Errorf("setting up pubsub: %w", err)
		return
	}

	m.msgSub, err = m.client.topic.Subscribe()
	if err != nil {
		errCh <- xerrors.Errorf("subscribing to topic: %w", err)
		return
	}

	messageQueue := make(chan gpbft.ValidatedMessage, 20)
	m.client.messageQueue = messageQueue

	go func() {
		err := m.runner.Run(initialInstance, ctx)
		if err != nil {
			m.log.Errorf("eror returned while running host: %+v", err)
		}
		errCh <- err
	}()

	m.handleIncomingMessages(ctx, messageQueue)
}

// Run start the module. It will exit when context is cancelled.
// Or if there is an error from the message handling routines.
func (m *F3) Run(initialInstance uint64, ctx context.Context) error {
	ctx, cancel := context.WithCancel(ctx)
	defer cancel()

	runnerErrCh := make(chan error, 1)
	manifestErrCh := make(chan error, 1)

<<<<<<< HEAD
	// bootstrap runner for the initial manifest
	go m.setupGpbftRunner(ctx, initialInstance, runnerErrCh)

	// run manifest provider. This runs a background goroutine that will
	// handle dynamic manifest updates if this is a dynamic manifest provider.
	// If it is a static manifest it does nothing.
	go m.Manifest.Run(ctx, manifestErrCh)

	// teardown pubsub on shutdown
	var err error
	defer func() {
		teardownErr := m.teardownPubsub(m.Manifest.Manifest())
		err = multierr.Append(err, teardownErr)
=======
	go func() {
		latest := m.certStore.Latest()
		startInstance := uint64(m.Manifest.InitialInstance)
		if latest != nil {
			startInstance = latest.GPBFTInstance + 1
		}
		err := runner.Run(startInstance, ctx)
		m.log.Errorf("running host: %+v", err)
		runnerErrCh <- err
>>>>>>> 2ddf4103
	}()

	select {
	case <-ctx.Done():
		if ctx.Err() != nil {
			return ctx.Err()
		}
	case err = <-runnerErrCh:
		return err
	case err = <-manifestErrCh:
		return err
	}

	return nil
}

func (m *F3) handleIncomingMessages(ctx context.Context, queue chan gpbft.ValidatedMessage) {
	ctx, m.client.incomingCancel = context.WithCancel(ctx)
loop:
	for {
		var msg *pubsub.Message
		msg, err := m.msgSub.Next(ctx)
		if err != nil {
			if ctx.Err() != nil {
				err = nil
				break
			}
			m.log.Errorf("msgPubsub subscription.Next() returned an error: %+v", err)
			break
		}
		gmsg, ok := msg.ValidatorData.(gpbft.ValidatedMessage)
		if !ok {
			m.log.Errorf("invalid msgValidatorData: %+v", msg.ValidatorData)
			continue
		}
		select {
		case queue <- gmsg:
		case <-ctx.Done():
			break loop
		}
	}
}

// Callback to be triggered when there is a dynamic manifest change
// If the manifest triggers a rebootstrap it starts a new runner with the new configuration.
// If there is no rebootstrap it only starts a new pubsub topic with a new network name that
// depends on the manifest version so there is no overlap between different configuration instances
func ManifestChangeCallback(m *F3) manifest.OnManifestChange {
	manifestUpdate := make(chan struct{}, 3)
	m.client.manifestUpdate = manifestUpdate
	return func(ctx context.Context, prevManifest manifest.Manifest, errCh chan error) {
		// Tear down pubsub.
		if err := m.teardownPubsub(prevManifest); err != nil {
			// for now we just log the error and continue.
			// This is not critical, but alternative approaches welcome.
			m.log.Errorf("error stopping gpbft runner: %+v", err)
		}
		// empty message queue from outstanding messages
		m.emptyMessageQueue()
		// Update the mmanifest in the client to update power table
		// and network name (without this signatures will fail)
		m.client.manifest = m.Manifest

		if m.Manifest.Manifest().ReBootstrap {
			// kill runner and teardown pubsub. This will also
			// teardown the pubsub topic
			m.runner.Stop()

			// TODO: Clean the datastore when we rebootstrap to avoid
			// persisting data between runs

			// when we rebootstrap we need to start from instance 0, because
			// we may not have anything in the certstore to fetch the
			// right chain through host.GetProposalForInstance

			m.setupGpbftRunner(ctx, 0, errCh)
		} else {
			// immediately stop listening to network messages
			m.client.incomingCancel()
			if err := m.setupPubsub(m.runner); err != nil {
				errCh <- xerrors.Errorf("setting up pubsub: %w", err)
				return
			}

			var err error
			m.msgSub, err = m.client.topic.Subscribe()
			if err != nil {
				errCh <- xerrors.Errorf("subscribing to topic: %w", err)
				return
			}

			messageQueue := make(chan gpbft.ValidatedMessage, 20)
			m.client.messageQueue = messageQueue
			// notify update to host to pick up the new message queue
			manifestUpdate <- struct{}{}
			m.handleIncomingMessages(ctx, messageQueue)
		}
	}
}

func (m *F3) emptyMessageQueue() {
	for {
		select {
		case <-m.client.messageQueue:
			m.log.Debug("emptying message queue")
		default:
			return
		}
	}
}

type Logger interface {
	Debug(args ...interface{})
	Debugf(format string, args ...interface{})
	Error(args ...interface{})
	Errorf(format string, args ...interface{})
	Info(args ...interface{})
	Infof(format string, args ...interface{})
	Warn(args ...interface{})
	Warnf(format string, args ...interface{})
}

// Methods exposed for testing purposes
func (m *F3) CurrentGpbftInstace() uint64 {
	return m.runner.participant.UnsafeCurrentInstance()
}

func (m *F3) IsRunning() bool {
	return m.runner != nil
}

func (m *F3) GetPowerTable(ctx context.Context, ts gpbft.TipSetKey) (gpbft.PowerEntries, error) {
	return m.client.GetPowerTable(ctx, ts)
}<|MERGE_RESOLUTION|>--- conflicted
+++ resolved
@@ -4,11 +4,9 @@
 	"bytes"
 	"context"
 	"errors"
-
-<<<<<<< HEAD
-=======
+	"time"
+
 	"github.com/Kubuxu/go-broadcast"
->>>>>>> 2ddf4103
 	"github.com/filecoin-project/go-f3/certs"
 	"github.com/filecoin-project/go-f3/certstore"
 	"github.com/filecoin-project/go-f3/ec"
@@ -27,14 +25,9 @@
 )
 
 type F3 struct {
-<<<<<<< HEAD
-	Manifest  manifest.ManifestProvider
-	CertStore *certstore.Store
-=======
-	Manifest Manifest
+	Manifest manifest.ManifestProvider
 	// certStore is nil until Run is called on the F3
 	certStore *certstore.Store
->>>>>>> 2ddf4103
 
 	runner *gpbftRunner
 	msgSub *pubsub.Subscription
@@ -48,21 +41,15 @@
 }
 
 type client struct {
-<<<<<<< HEAD
-	certstore *certstore.Store
-	id        gpbft.ActorID
-	manifest  manifest.ManifestProvider
-	ec        ec.Backend
-=======
 	// certStore is nil until Run is called on the F3
 	certStore   *certstore.Store
 	networkName gpbft.NetworkName
-	ec          ECBackend
+	manifest    manifest.ManifestProvider
+	ec          ec.Backend
 
 	signingMarshaller gpbft.SigningMarshaler
 
 	busBroadcast broadcast.Channel[*gpbft.MessageBuilder]
->>>>>>> 2ddf4103
 
 	gpbft.Verifier
 	logger         Logger
@@ -80,32 +67,9 @@
 }
 
 func (mc *client) BroadcastMessage(ctx context.Context, mb *gpbft.MessageBuilder) error {
-<<<<<<< HEAD
-	msg, err := mb.Build(mc.manifest.Manifest().NetworkName, mc.SignerWithMarshaler, mc.id)
-	if err != nil {
-		if errors.Is(err, gpbft.ErrNoPower) {
-			return nil
-		}
-		mc.Log("building message for: %d: %+v", mc.id, err)
-		return err
-	}
-	var bw bytes.Buffer
-	err = msg.MarshalCBOR(&bw)
-	if err != nil {
-		mc.Log("marshalling GMessage: %+v", err)
-	}
-	err = mc.topic.Publish(ctx, bw.Bytes())
-	if err != nil {
-		if err == pubsub.ErrTopicClosed {
-			return nil
-		}
-		return xerrors.Errorf("publishing on topic: %w", err)
-	}
-=======
 	mb.SetNetworkName(mc.networkName)
 	mb.SetSigningMarshaler(mc.signingMarshaller)
 	mc.busBroadcast.Publish(mb)
->>>>>>> 2ddf4103
 	return nil
 }
 
@@ -135,20 +99,10 @@
 
 // New creates and setups f3 with libp2p
 // The context is used for initialization not runtime.
-<<<<<<< HEAD
-func New(ctx context.Context, id gpbft.ActorID, manifest manifest.ManifestProvider, ds datastore.Datastore, h host.Host, manifestServer peer.ID,
-	ps *pubsub.PubSub, sigs gpbft.SignerWithMarshaler, verif gpbft.Verifier, ec ec.Backend, log Logger) (*F3, error) {
+// signingMarshaller can be nil for default SigningMarshaler
+func New(ctx context.Context, manifest manifest.ManifestProvider, ds datastore.Datastore, h host.Host, manifestServer peer.ID,
+	ps *pubsub.PubSub, verif gpbft.Verifier, ec ec.Backend, log Logger, signingMarshaller gpbft.SigningMarshaler) (*F3, error) {
 	ds = namespace.Wrap(ds, manifest.Manifest().DatastorePrefix())
-	cs, err := certstore.OpenOrCreateStore(ctx, ds, 0, manifest.Manifest().InitialPowerTable)
-	if err != nil {
-		return nil, xerrors.Errorf("creating CertStore: %w", err)
-	}
-=======
-// signingMarshaller can be nil for default SigningMarshaler
-func New(ctx context.Context, manifest Manifest, ds datastore.Datastore, h host.Host,
-	ps *pubsub.PubSub, verif gpbft.Verifier, ec ECBackend, log Logger, signingMarshaller gpbft.SigningMarshaler) (*F3, error) {
-	ds = namespace.Wrap(ds, manifest.NetworkName.DatastorePrefix())
->>>>>>> 2ddf4103
 	loggerWithSkip := log
 	if zapLogger, ok := log.(*logging.ZapEventLogger); ok {
 		loggerWithSkip = logging.WithSkip(zapLogger, 1)
@@ -167,23 +121,12 @@
 		log:    log,
 
 		client: &client{
-<<<<<<< HEAD
-			certstore:           cs,
-			ec:                  ec,
-			manifest:            manifest,
-			id:                  id,
-			Verifier:            verif,
-			SignerWithMarshaler: sigs,
-			logger:              log,
-			loggerWithSkip:      loggerWithSkip,
-=======
 			ec:                ec,
-			networkName:       manifest.NetworkName,
+			manifest:          manifest,
 			Verifier:          verif,
 			logger:            log,
 			loggerWithSkip:    loggerWithSkip,
 			signingMarshaller: signingMarshaller,
->>>>>>> 2ddf4103
 		},
 	}
 
@@ -268,79 +211,9 @@
 	)
 }
 
-<<<<<<< HEAD
 // Sets up the gpbft runner, this is triggered at initialization
-func (m *F3) setupGpbftRunner(ctx context.Context, initialInstance uint64, errCh chan error) {
+func (m *F3) setupGpbftRunner(ctx context.Context, errCh chan error) {
 	var err error
-	m.runner, err = newRunner(m.client.id, m.Manifest, m.client)
-=======
-func (m *F3) boostrap(ctx context.Context) error {
-	head, err := m.ec.GetHead(ctx)
-	if err != nil {
-		return xerrors.Errorf("failed to get the head: %w", err)
-	}
-
-	if head.Epoch() < m.Manifest.BootstrapEpoch {
-		// wait for bootstrap epoch
-		for {
-			head, err := m.ec.GetHead(ctx)
-			if err != nil {
-				return xerrors.Errorf("getting head: %w", err)
-			}
-			if head.Epoch() >= m.Manifest.BootstrapEpoch {
-				break
-			}
-
-			m.log.Infof("wating for bootstrap epoch (%d): currently at epoch %d", m.Manifest.BootstrapEpoch, head.Epoch())
-			aim := time.Until(head.Timestamp().Add(m.Manifest.ECPeriod))
-			// correct for null epochs
-			for aim < 0 {
-				aim += m.Manifest.ECPeriod
-			}
-
-			select {
-			case <-time.After(aim):
-			case <-ctx.Done():
-				return ctx.Err()
-			}
-		}
-	}
-
-	ts, err := m.ec.GetTipsetByEpoch(ctx, m.Manifest.BootstrapEpoch-m.Manifest.ECFinality)
-	if err != nil {
-		return xerrors.Errorf("getting initial power tipset: %w", err)
-	}
-
-	initialPowerTable, err := m.ec.GetPowerTable(ctx, ts.Key())
-	if err != nil {
-		return xerrors.Errorf("getting initial power table: %w", err)
-	}
-
-	cs, err := certstore.CreateStore(ctx, m.ds, m.Manifest.InitialInstance, initialPowerTable)
-	if err != nil {
-		return xerrors.Errorf("creating certstore: %w", err)
-	}
-	m.setCertStore(cs)
-	return nil
-}
-
-func (m *F3) GetLatestCert(ctx context.Context) (*certs.FinalityCertificate, error) {
-	if m.certStore == nil {
-		return nil, xerrors.Errorf("F3 is not running")
-	}
-	return m.certStore.Latest(), nil
-}
-func (m *F3) GetCert(ctx context.Context, instance uint64) (*certs.FinalityCertificate, error) {
-	if m.certStore == nil {
-		return nil, xerrors.Errorf("F3 is not running")
-	}
-	return m.certStore.Get(ctx, instance)
-}
-
-// Run start the module. It will exit when context is cancelled.
-func (m *F3) Run(ctx context.Context) error {
-	ctx, cancel := context.WithCancel(ctx)
-	defer cancel()
 
 	cs, err := certstore.OpenStore(ctx, m.ds)
 	if err == nil {
@@ -348,14 +221,13 @@
 	} else if errors.Is(err, certstore.ErrNotInitialized) {
 		err := m.boostrap(ctx)
 		if err != nil {
-			return xerrors.Errorf("failed to boostrap: %w", err)
+			errCh <- xerrors.Errorf("failed to boostrap: %w", err)
 		}
 	} else {
-		return xerrors.Errorf("opening certstore: %w", err)
-	}
-
-	runner, err := newRunner(m.Manifest, m.client)
->>>>>>> 2ddf4103
+		errCh <- xerrors.Errorf("opening certstore: %w", err)
+	}
+
+	m.runner, err = newRunner(m.Manifest, m.client)
 	if err != nil {
 		errCh <- xerrors.Errorf("creating gpbft host: %w", err)
 		return
@@ -376,7 +248,12 @@
 	m.client.messageQueue = messageQueue
 
 	go func() {
-		err := m.runner.Run(initialInstance, ctx)
+		latest := m.certStore.Latest()
+		startInstance := uint64(m.Manifest.Manifest().InitialInstance)
+		if latest != nil {
+			startInstance = latest.GPBFTInstance + 1
+		}
+		err := m.runner.Run(startInstance, ctx)
 		if err != nil {
 			m.log.Errorf("eror returned while running host: %+v", err)
 		}
@@ -386,18 +263,80 @@
 	m.handleIncomingMessages(ctx, messageQueue)
 }
 
+func (m *F3) boostrap(ctx context.Context) error {
+	head, err := m.ec.GetHead(ctx)
+	if err != nil {
+		return xerrors.Errorf("failed to get the head: %w", err)
+	}
+
+	if head.Epoch() < m.Manifest.Manifest().BootstrapEpoch {
+		// wait for bootstrap epoch
+		for {
+			head, err := m.ec.GetHead(ctx)
+			if err != nil {
+				return xerrors.Errorf("getting head: %w", err)
+			}
+			if head.Epoch() >= m.Manifest.Manifest().BootstrapEpoch {
+				break
+			}
+
+			m.log.Infof("wating for bootstrap epoch (%d): currently at epoch %d", m.Manifest.Manifest().BootstrapEpoch, head.Epoch())
+			aim := time.Until(head.Timestamp().Add(m.Manifest.Manifest().ECPeriod))
+			// correct for null epochs
+			for aim < 0 {
+				aim += m.Manifest.Manifest().ECPeriod
+			}
+
+			select {
+			case <-time.After(aim):
+			case <-ctx.Done():
+				return ctx.Err()
+			}
+		}
+	}
+
+	ts, err := m.ec.GetTipsetByEpoch(ctx, m.Manifest.Manifest().BootstrapEpoch-m.Manifest.Manifest().ECFinality)
+	if err != nil {
+		return xerrors.Errorf("getting initial power tipset: %w", err)
+	}
+
+	initialPowerTable, err := m.ec.GetPowerTable(ctx, ts.Key())
+	if err != nil {
+		return xerrors.Errorf("getting initial power table: %w", err)
+	}
+
+	cs, err := certstore.CreateStore(ctx, m.ds, m.Manifest.Manifest().InitialInstance, initialPowerTable)
+	if err != nil {
+		return xerrors.Errorf("creating certstore: %w", err)
+	}
+	m.setCertStore(cs)
+	return nil
+}
+
+func (m *F3) GetLatestCert(ctx context.Context) (*certs.FinalityCertificate, error) {
+	if m.certStore == nil {
+		return nil, xerrors.Errorf("F3 is not running")
+	}
+	return m.certStore.Latest(), nil
+}
+func (m *F3) GetCert(ctx context.Context, instance uint64) (*certs.FinalityCertificate, error) {
+	if m.certStore == nil {
+		return nil, xerrors.Errorf("F3 is not running")
+	}
+	return m.certStore.Get(ctx, instance)
+}
+
 // Run start the module. It will exit when context is cancelled.
 // Or if there is an error from the message handling routines.
-func (m *F3) Run(initialInstance uint64, ctx context.Context) error {
+func (m *F3) Run(ctx context.Context) error {
 	ctx, cancel := context.WithCancel(ctx)
 	defer cancel()
 
 	runnerErrCh := make(chan error, 1)
 	manifestErrCh := make(chan error, 1)
 
-<<<<<<< HEAD
 	// bootstrap runner for the initial manifest
-	go m.setupGpbftRunner(ctx, initialInstance, runnerErrCh)
+	go m.setupGpbftRunner(ctx, runnerErrCh)
 
 	// run manifest provider. This runs a background goroutine that will
 	// handle dynamic manifest updates if this is a dynamic manifest provider.
@@ -409,17 +348,6 @@
 	defer func() {
 		teardownErr := m.teardownPubsub(m.Manifest.Manifest())
 		err = multierr.Append(err, teardownErr)
-=======
-	go func() {
-		latest := m.certStore.Latest()
-		startInstance := uint64(m.Manifest.InitialInstance)
-		if latest != nil {
-			startInstance = latest.GPBFTInstance + 1
-		}
-		err := runner.Run(startInstance, ctx)
-		m.log.Errorf("running host: %+v", err)
-		runnerErrCh <- err
->>>>>>> 2ddf4103
 	}()
 
 	select {
@@ -483,19 +411,14 @@
 		// and network name (without this signatures will fail)
 		m.client.manifest = m.Manifest
 
+		// TODO: Handle the certstore properly in each case
+		// Potentially removing in both cases.
+
 		if m.Manifest.Manifest().ReBootstrap {
 			// kill runner and teardown pubsub. This will also
 			// teardown the pubsub topic
 			m.runner.Stop()
-
-			// TODO: Clean the datastore when we rebootstrap to avoid
-			// persisting data between runs
-
-			// when we rebootstrap we need to start from instance 0, because
-			// we may not have anything in the certstore to fetch the
-			// right chain through host.GetProposalForInstance
-
-			m.setupGpbftRunner(ctx, 0, errCh)
+			m.setupGpbftRunner(ctx, errCh)
 		} else {
 			// immediately stop listening to network messages
 			m.client.incomingCancel()
