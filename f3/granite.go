package f3

import (
	"bytes"
	"encoding/binary"
	"fmt"
	"sort"
)

type GraniteConfig struct {
	// Initial delay for partial synchrony.
	Delta float64
	// Change to delta in each round after the first.
	DeltaRate float64
}

type VRFer interface {
	VRFTicketSource
	VRFTicketVerifier
}

const QUALITY = "QUALITY"
const CONVERGE = "CONVERGE"
const PREPARE = "PREPARE"
const COMMIT = "COMMIT"
const DECIDE = "DECIDE"

const DOMAIN_SEPARATION_TAG = "GPBFT"

type GMessage struct {
	// ID of the sender/signer of this message (a miner actor ID).
	Sender ActorID
	// GossiPBFT instance (epoch) number.
	Instance uint32
	// GossiPBFT round number.
	Round uint32
	// GossiPBFT step name.
	Step string
	// Chain of tipsets proposed/voted for finalisation.
	// Always non-empty; the first entry is the base tipset finalised in the previous instance.
	Value ECChain
	// VRF ticket for CONVERGE messages (otherwise empty byte array).
	Ticket Ticket
	// Signature by the sender's public key over Instance || Round || Step || Value.
	Signature []byte
}

func (m GMessage) String() string {
	// FIXME This needs value receiver to work, for reasons I cannot figure out.
	return fmt.Sprintf("%s{%d}(%d %s)", m.Step, m.Instance, m.Round, &m.Value)
}

// Computes the payload for a GMessage signature.
func SignaturePayload(instance uint32, round uint32, step string, value ECChain) []byte {
	var buf bytes.Buffer
	buf.WriteString(DOMAIN_SEPARATION_TAG)
	_ = binary.Write(&buf, binary.BigEndian, instance)
	_ = binary.Write(&buf, binary.BigEndian, round)
	buf.WriteString(step)
	for _, t := range value {
		_ = binary.Write(&buf, binary.BigEndian, t.Epoch)
		buf.Write(t.CID.Bytes())
		_ = binary.Write(&buf, binary.BigEndian, t.Weight)
	}
	return buf.Bytes()
}

// A single Granite consensus instance.
type instance struct {
	config        GraniteConfig
	host          Host
	vrf           VRFer
	participantID ActorID
	instanceID    uint32
	// The EC chain input to this instance.
	input ECChain
	// The power table for the base chain, used for power in this instance.
	powerTable PowerTable
	// The beacon value from the base chain, used for tickets in this instance.
	beacon []byte
	// Current round number.
	round uint32
	// Current phase in the round.
	phase string
	// Time at which the current phase can or must end.
	// For QUALITY, PREPARE, and COMMIT, this is the latest time (the phase can end sooner).
	// For CONVERGE, this is the exact time (the timeout solely defines the phase end).
	phaseTimeout float64
	// This instance's proposal for the current round.
	// This is set after the QUALITY phase, and changes only at the end of a full round.
	proposal ECChain
	// The value to be transmitted at the next phase.
	// This value may change away from the proposal between phases.
	value ECChain
	// Queue of messages to be synchronously processed before returning from top-level call.
	inbox []*GMessage
	// Messages received earlier but not yet justified.
	pending *pendingQueue
	// Quality phase state (only for round 0)
	quality *quorumState
	// State for each round of phases.
	// State from prior rounds must be maintained to provide justification for values in subsequent rounds.
<<<<<<< HEAD
	rounds map[int]*roundState
	// Acceptable chain
	acceptable ECChain
=======
	rounds map[uint32]*roundState
>>>>>>> a236eaa5
}

func newInstance(
	config GraniteConfig,
	host Host,
	vrf VRFer,
	participantID ActorID,
	instanceID uint32,
	input ECChain,
	powerTable PowerTable,
	beacon []byte) *instance {
	if input.IsZero() {
		panic("input is empty")
	}
	return &instance{
		config:        config,
		host:          host,
		vrf:           vrf,
		participantID: participantID,
		instanceID:    instanceID,
		input:         input,
		powerTable:    powerTable,
		beacon:        beacon,
		round:         0,
		phase:         "",
		proposal:      input,
		value:         ECChain{},
		pending:       newPendingQueue(),
		quality:       newQuorumState(powerTable),
		rounds: map[uint32]*roundState{
			0: newRoundState(powerTable),
		},
		acceptable: input,
	}
}

type roundState struct {
	converged *convergeState
	prepared  *quorumState
	committed *quorumState
}

func newRoundState(powerTable PowerTable) *roundState {
	return &roundState{
		converged: newConvergeState(),
		prepared:  newQuorumState(powerTable),
		committed: newQuorumState(powerTable),
	}
}

func (i *instance) Start() {
	i.beginQuality()
	i.drainInbox()
}

// Receives a new acceptable chain and updates its current acceptable chain.
func (i *instance) receiveAcceptable(chain ECChain) {
	i.acceptable = chain
}

func (i *instance) Receive(msg *GMessage) {
	if i.decided() {
		panic("received message after decision")
	}
	if len(i.inbox) > 0 {
		panic("received message while already processing inbox")
	}

	// Enqueue the message for synchronous processing.
	i.enqueueInbox(msg)
	i.drainInbox()
}

func (i *instance) ReceiveAlarm(_ string) {
	i.tryCompletePhase()

	// A phase may have been successfully completed.
	// Re-process any queued messages for the next phase.
	i.tryPendingMessages()
	i.drainInbox()
}

func (i *instance) Describe() string {
	return fmt.Sprintf("P%d{%d}, round %d, phase %s", i.participantID, i.instanceID, i.round, i.phase)
}

func (i *instance) enqueueInbox(msg *GMessage) {
	i.inbox = append(i.inbox, msg)
}

func (i *instance) drainInbox() {
	for len(i.inbox) > 0 {
		// Process one message.
		// Note the message being processed is left in the inbox until after processing,
		// as a signal that this loop is currently draining the inbox.
		i.receiveOne(i.inbox[0])
		i.inbox = i.inbox[1:]

		// Retry pending messages that might now be valid for the now-current phase.
		// It's important that this be done after every message, else the phase might be
		// advanced twice in a row, and pending messages for the skipped phase would be stranded.
		i.tryPendingMessages()
	}
}

// Pops any now-valid messages for the current round/phase and enqueue for receiving them again.
func (i *instance) tryPendingMessages() {
	replay := i.pending.PopWhere(i.round, i.phase, i.isJustified)
	if len(replay) > 0 {
		i.log("replay: %s", replay)
	}
	i.inbox = append(i.inbox, replay...)
}

// Processes a single message.
func (i *instance) receiveOne(msg *GMessage) {
	// Drop any messages that can never be valid.
	if !i.isValid(msg) {
		i.log("dropping invalid %s", msg)
		return
	}

	// Hold as pending any message with a value not yet justified by the prior phase.
	if !i.isJustified(msg) {
		i.log("enqueue %s", msg)
		i.pending.Add(msg)
		return
	}

	round := i.roundState(msg.Round)
	switch msg.Step {
	case QUALITY:
		// Receive each prefix of the proposal independently.
		for j := range msg.Value.Suffix() {
			prefix := msg.Value.Prefix(j + 1)
			i.quality.Receive(msg.Sender, prefix)
		}
	case CONVERGE:
		round.converged.Receive(msg.Value, msg.Ticket)
	case PREPARE:
		round.prepared.Receive(msg.Sender, msg.Value)
	case COMMIT:
		round.committed.Receive(msg.Sender, msg.Value)
	default:
		i.log("unexpected message %v", msg)
	}

	// Try to complete the current phase.
	// Every COMMIT phase stays open to new messages even after the protocol moves on to
	// a new round. Late-arriving COMMITS can still (must) cause a local decision, *in that round*.
	if msg.Step == COMMIT {
		i.tryCommit(msg.Round)
	} else {
		i.tryCompletePhase()
	}
}

// Attempts to complete the current phase and round.
func (i *instance) tryCompletePhase() {
	i.log("try step %s", i.phase)
	switch i.phase {
	case QUALITY:
		i.tryQuality()
	case CONVERGE:
		i.tryConverge()
	case PREPARE:
		i.tryPrepare()
	case COMMIT:
		i.tryCommit(i.round)
	case DECIDE:
		// No-op
	default:
		panic(fmt.Sprintf("unexpected phase %s", i.phase))
	}
}

// Checks whether a message is valid.
// An invalid message can never become valid, so may be dropped.
func (i *instance) isValid(msg *GMessage) bool {
	if !(msg.Value.IsZero() || msg.Value.HasBase(i.input.Base())) {
		i.log("unexpected base %s", &msg.Value)
		return false
	}
	if msg.Step == CONVERGE {
		if !i.vrf.VerifyTicket(i.beacon, i.instanceID, msg.Round, msg.Sender, msg.Ticket) {
			return false
		}
	}
	return true
}

// Checks whether a message is justified by prior messages.
// An unjustified message may later be justified by subsequent messages.
func (i *instance) isJustified(msg *GMessage) bool {
	if msg.Step == QUALITY {
		// QUALITY needs no justification by prior messages.
		return msg.Round == 0 && !msg.Value.IsZero()
	} else if msg.Step == CONVERGE {
		// CONVERGE is justified by a previous round strong quorum of PREPARE for the same value,
		// or strong quorum of COMMIT for bottom.
		// Bottom is not allowed as a value.
		if msg.Round == 0 || msg.Value.IsZero() {
			return false
		}
		prevRound := i.roundState(msg.Round - 1)
		return prevRound.prepared.HasQuorumAgreement(msg.Value.Head().CID) ||
			prevRound.committed.HasQuorumAgreement(ZeroTipSetID())
	} else if msg.Step == PREPARE {
		// PREPARE needs no justification by prior messages.
		return true // i.quality.AllowsValue(msg.Value)
	} else if msg.Step == COMMIT {
		// COMMIT is justified by strong quorum of PREPARE from the same round with the same value.
		// COMMIT for bottom is always justified.
		round := i.roundState(msg.Round)
		return msg.Value.IsZero() || round.prepared.HasQuorumAgreement(msg.Value.HeadCIDOrZero())
	}
	return false
}

// Sends this node's QUALITY message and begins the QUALITY phase.
func (i *instance) beginQuality() {
	// Broadcast input value and wait up to Δ to receive from others.
	i.phase = QUALITY
	i.phaseTimeout = i.alarmAfterSynchrony(QUALITY)
	i.broadcast(QUALITY, i.input, nil)
}

// Attempts to end the QUALITY phase and begin PREPARE based on current state.
// No-op if the current phase is not QUALITY.
func (i *instance) tryQuality() {
	if i.phase != QUALITY {
		panic(fmt.Sprintf("unexpected phase %s", i.phase))
	}
	// Wait either for a strong quorum that agree on our proposal,
	// or for the timeout to expire.
	foundQuorum := i.quality.HasQuorumAgreement(i.proposal.Head().CID)
	timeoutExpired := i.host.Time() >= i.phaseTimeout

	if foundQuorum {
		// Keep current proposal.
	} else if timeoutExpired {
		strongQuora := i.quality.ListQuorumAgreedValues()
		i.proposal = findFirstPrefixOf(strongQuora, i.proposal)
	}

	if foundQuorum || timeoutExpired {
		i.value = i.proposal
		i.log("adopting proposal/value %s", &i.proposal)
		i.beginPrepare()
	}
}

func (i *instance) beginConverge() {
	i.phase = CONVERGE
	ticket := i.vrf.MakeTicket(i.beacon, i.instanceID, i.round, i.participantID)
	i.phaseTimeout = i.alarmAfterSynchrony(CONVERGE)
	i.broadcast(CONVERGE, i.proposal, ticket)
}

// Attempts to end the CONVERGE phase and begin PREPARE based on current state.
// No-op if the current phase is not CONVERGE.
func (i *instance) tryConverge() {
	if i.phase != CONVERGE {
		panic(fmt.Sprintf("unexpected phase %s", i.phase))
	}
	timeoutExpired := i.host.Time() >= i.phaseTimeout
	if !timeoutExpired {
		return
	}

	i.value = i.roundState(i.round).converged.findMinTicketProposal()
	if i.value.IsZero() {
		panic("no values at CONVERGE")
	}
	if i.isAcceptable(i.value) {
		// Sway to proposal if the value is acceptable.
		if !i.proposal.Eq(i.value) {
			i.proposal = i.value
			i.log("adopting proposal %s after converge", &i.proposal)
		}
	} else {
		// Vote for not deciding in this round
		i.value = ECChain{}
	}
	i.beginPrepare()
}

// Sends this node's PREPARE message and begins the PREPARE phase.
func (i *instance) beginPrepare() {
	// Broadcast preparation of value and wait for everyone to respond.
	i.phase = PREPARE
	i.phaseTimeout = i.alarmAfterSynchrony(PREPARE)
	i.broadcast(PREPARE, i.value, nil)
}

// Attempts to end the PREPARE phase and begin COMMIT based on current state.
// No-op if the current phase is not PREPARE.
func (i *instance) tryPrepare() {
	if i.phase != PREPARE {
		panic(fmt.Sprintf("unexpected phase %s", i.phase))
	}

	prepared := i.roundState(i.round).prepared
	// Optimisation: we could advance phase once quorum on our proposal is not possible.
	foundQuorum := prepared.HasQuorumAgreement(i.proposal.Head().CID)
	timeoutExpired := i.host.Time() >= i.phaseTimeout

	if foundQuorum {
		i.value = i.proposal
	} else if timeoutExpired {
		i.value = ECChain{}
	}

	if foundQuorum || timeoutExpired {
		i.beginCommit()
	}
}

func (i *instance) beginCommit() {
	i.phase = COMMIT
	i.phaseTimeout = i.alarmAfterSynchrony(PREPARE)
	i.broadcast(COMMIT, i.value, nil)
}

func (i *instance) tryCommit(round uint32) {
	// Unlike all other phases, the COMMIT phase stays open to new messages even after an initial quorum is reached,
	// and the algorithm moves on to the next round.
	// A subsequent COMMIT message can cause the node to decide, so there is no check on the current phase.
	committed := i.roundState(round).committed
	foundQuorum := committed.ListQuorumAgreedValues()
	timeoutExpired := i.host.Time() >= i.phaseTimeout

	if len(foundQuorum) > 0 && !foundQuorum[0].IsZero() {
		// A participant may be forced to decide a value that's not its preferred chain.
		// The participant isn't influencing that decision against their interest, just accepting it.
		i.decide(foundQuorum[0], round)
	} else if i.round == round && i.phase == COMMIT && timeoutExpired && committed.ReceivedFromQuorum() {
		// Adopt any non-empty value committed by another participant (there can only be one).
		// This node has observed the strong quorum of PREPARE messages that justify it,
		// and mean that some other nodes may decide that value (if they observe more COMMITs).
		for _, v := range committed.ListAllValues() {
			if !v.IsZero() {
				if !i.isAcceptable(v) {
					i.log("⚠️ swaying from %s to %s by COMMIT", &i.input, &v)
				}
				if !v.Eq(i.proposal) {
					i.proposal = v
					i.log("adopting proposal %s after commit", &i.proposal)
				}
				break
			}

		}
		i.beginNextRound()
	}
}

func (i *instance) roundState(r uint32) *roundState {
	round, ok := i.rounds[r]
	if !ok {
		round = newRoundState(i.powerTable)
		i.rounds[r] = round
	}
	return round
}

func (i *instance) beginNextRound() {
	i.round += 1
	i.log("moving to round %d with %s", i.round, i.proposal.String())
	i.beginConverge()
}

// Returns whether a chain is acceptable as a proposal for this instance to vote for.
// This is "EC Compatible" in the pseudocode.
func (i *instance) isAcceptable(c ECChain) bool {
	return i.acceptable.HasPrefix(c)
}

func (i *instance) decide(value ECChain, round uint32) {
	i.log("✅ decided %s in round %d", &i.value, round)
	i.phase = DECIDE
	// Round is a parameter since a late COMMIT message can result in a decision for a round prior to the current one.
	i.round = round
	i.value = value
}

func (i *instance) decided() bool {
	return i.phase == DECIDE
}

func (i *instance) broadcast(step string, value ECChain, ticket Ticket) *GMessage {
	payload := SignaturePayload(i.instanceID, i.round, step, value)
	signature := i.host.Sign(i.participantID, payload)
	gmsg := &GMessage{i.participantID, i.instanceID, i.round, step, value, ticket, signature}
	i.host.Broadcast(gmsg)
	i.enqueueInbox(gmsg)
	return gmsg
}

// Sets an alarm to be delivered after a synchrony delay.
// The delay duration increases with each round.
// Returns the absolute time at which the alarm will fire.
func (i *instance) alarmAfterSynchrony(payload string) float64 {
	timeout := i.host.Time() + i.config.Delta + (float64(i.round) * i.config.DeltaRate)
	i.host.SetAlarm(i.participantID, payload, timeout)
	return timeout
}

func (i *instance) log(format string, args ...interface{}) {
	msg := fmt.Sprintf(format, args...)
	i.host.Log("P%d{%d}: %s (round %d, step %s, proposal %s, value %s)", i.participantID, i.instanceID, msg,
		i.round, i.phase, &i.proposal, &i.value)
}

///// Message validation/justification helpers /////

// Holds a collection messages received but not yet justified.
type pendingQueue struct {
	// Map by round and phase to list of messages.
	rounds map[uint32]map[string][]*GMessage
}

func newPendingQueue() *pendingQueue {
	return &pendingQueue{
		rounds: map[uint32]map[string][]*GMessage{},
	}
}

// Queues a message for future re-validation.
func (v *pendingQueue) Add(msg *GMessage) {
	rv := v.getRound(msg.Round)
	rv[msg.Step] = append(rv[msg.Step], msg)
}

// Dequeues all messages from some round and phase matching a predicate.
func (v *pendingQueue) PopWhere(round uint32, phase string, pred func(msg *GMessage) bool) []*GMessage {
	var found []*GMessage
	queue := v.getRound(round)[phase]
	// Remove all entries matching predicate, in-place.
	n := 0
	for _, msg := range queue {
		if pred(msg) {
			found = append(found, msg)
		} else {
			queue[n] = msg
			n += 1
		}
	}
	v.rounds[round][phase] = queue[:n]
	return found
}

func (v *pendingQueue) getRound(round uint32) map[string][]*GMessage {
	var rv map[string][]*GMessage
	rv, ok := v.rounds[round]
	if !ok {
		rv = map[string][]*GMessage{
			CONVERGE: nil,
			PREPARE:  nil,
			COMMIT:   nil,
		}
		v.rounds[round] = rv
	}
	return rv
}

///// Incremental quorum-calculation helper /////

// Accumulates values from a collection of senders and incrementally calculates
// which values have reached a strong quorum of support.
// Supports receiving multiple values from each sender, and hence multiple strong quorum values.
type quorumState struct {
	// CID of each chain received, by sender. Allows detecting and ignoring duplicates.
	received map[ActorID]senderSent
	// The power supporting each chain so far.
	chainPower map[TipSetID]chainPower
	// Total power of all distinct senders from which some chain has been received so far.
	sendersTotalPower uint
	// Table of senders' power.
	powerTable PowerTable
}

// The set of chain heads from one sender, and that sender's power.
type senderSent struct {
	heads []TipSetID
	power uint
}

// A chain value and the total power supporting it.
type chainPower struct {
	chain     ECChain
	power     uint
	hasQuorum bool
}

// Creates a new, empty quorum state.
func newQuorumState(powerTable PowerTable) *quorumState {
	return &quorumState{
		received:          map[ActorID]senderSent{},
		chainPower:        map[TipSetID]chainPower{},
		sendersTotalPower: 0,
		powerTable:        powerTable,
	}
}

// Receives a new chain from a sender.
func (q *quorumState) Receive(sender ActorID, value ECChain) {
	head := value.HeadCIDOrZero()
	fromSender, ok := q.received[sender]
	if ok {
		// Don't double-count the same chain head for a single participant.
		for _, old := range fromSender.heads {
			if head == old {
				return
			}
		}
		fromSender.heads = append(fromSender.heads, head)
	} else {
		// Add sender's power to total the first time a value is received from them.
		senderPower := q.powerTable.Entries[sender]
		q.sendersTotalPower += senderPower
		fromSender = senderSent{[]TipSetID{head}, senderPower}
	}
	q.received[sender] = fromSender

	candidate := chainPower{
		chain:     value,
		power:     q.powerTable.Entries[sender],
		hasQuorum: false,
	}
	if found, ok := q.chainPower[head]; ok {
		candidate.power += found.power
	}
	threshold := q.powerTable.Total * 2 / 3
	if candidate.power > threshold {
		candidate.hasQuorum = true
	}
	q.chainPower[head] = candidate
}

// Checks whether a value has been received before.
func (q *quorumState) HasReceived(value ECChain) bool {
	_, ok := q.chainPower[value.HeadCIDOrZero()]
	return ok
}

// Lists all values that have been received from any sender.
// The order of returned values is not defined.
func (q *quorumState) ListAllValues() []ECChain {
	var chains []ECChain
	for _, cp := range q.chainPower {
		chains = append(chains, cp.chain)
	}
	return chains
}

// Checks whether at most one distinct value has been received.
func (q *quorumState) HasAgreement() bool {
	return len(q.chainPower) <= 1
}

// Checks whether at least one message has been received from a strong quorum of senders.
func (q *quorumState) ReceivedFromQuorum() bool {
	return q.sendersTotalPower > q.powerTable.Total*2/3
}

// Checks whether a chain (head) has reached quorum.
func (q *quorumState) HasQuorumAgreement(cid TipSetID) bool {
	cp, ok := q.chainPower[cid]
	return ok && cp.hasQuorum
}

// Returns a list of the chains which have reached an agreeing quorum.
// The order of returned values is not defined.
func (q *quorumState) ListQuorumAgreedValues() []ECChain {
	var withQuorum []ECChain
	for cid, cp := range q.chainPower {
		if cp.hasQuorum {
			withQuorum = append(withQuorum, q.chainPower[cid].chain)
		}
	}
	sortByWeight(withQuorum)
	return withQuorum
}

//// CONVERGE phase helper /////

type convergeState struct {
	// Chains indexed by head CID
	values map[TipSetID]ECChain
	// Tickets provided by proposers of each chain.
	tickets map[TipSetID][]Ticket
}

func newConvergeState() *convergeState {
	return &convergeState{
		values:  map[TipSetID]ECChain{},
		tickets: map[TipSetID][]Ticket{},
	}
}

// Receives a new CONVERGE value from a sender.
func (c *convergeState) Receive(value ECChain, ticket Ticket) {
	if value.IsZero() {
		panic("bottom cannot be justified for CONVERGE")
	}
	key := value.Head().CID
	c.values[key] = value
	c.tickets[key] = append(c.tickets[key], ticket)
}

func (c *convergeState) findMinTicketProposal() ECChain {
	var minTicket Ticket
	var minValue ECChain
	for cid, value := range c.values {
		for _, ticket := range c.tickets[cid] {
			if minTicket == nil || ticket.Compare(minTicket) < 0 {
				minTicket = ticket
				minValue = value
			}
		}
	}
	return minValue
}

///// General helpers /////

// Returns the first candidate value that is a prefix of the preferred value, or the base of preferred.
func findFirstPrefixOf(candidates []ECChain, preferred ECChain) ECChain {
	for _, v := range candidates {
		if preferred.HasPrefix(v) {
			return v
		}
	}

	// No candidates are a prefix of preferred.
	return preferred.BaseChain()
}

// Sorts chains by weight of their head, descending
func sortByWeight(chains []ECChain) {
	sort.Slice(chains, func(i, j int) bool {
		if chains[i].IsZero() {
			return false
		} else if chains[j].IsZero() {
			return true
		}
		hi := chains[i].Head()
		hj := chains[j].Head()
		return hi.Compare(hj) > 0
	})
}<|MERGE_RESOLUTION|>--- conflicted
+++ resolved
@@ -100,13 +100,9 @@
 	quality *quorumState
 	// State for each round of phases.
 	// State from prior rounds must be maintained to provide justification for values in subsequent rounds.
-<<<<<<< HEAD
-	rounds map[int]*roundState
+	rounds map[uint32]*roundState
 	// Acceptable chain
 	acceptable ECChain
-=======
-	rounds map[uint32]*roundState
->>>>>>> a236eaa5
 }
 
 func newInstance(
