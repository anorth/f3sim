package f3

import (
	"context"
	"time"

	"github.com/filecoin-project/go-f3/certs"
	"github.com/filecoin-project/go-f3/gpbft"
	"github.com/filecoin-project/go-f3/sim"
	"golang.org/x/xerrors"
)

<<<<<<< HEAD
type Client interface {
	gpbft.SignerWithMarshaler
	gpbft.Verifier
	gpbft.Tracer

	BroadcastMessage(context.Context, *gpbft.MessageBuilder) error
	IncomingMessages() <-chan gpbft.ValidatedMessage
	IncomingManifest() <-chan *Manifest
	Logger() Logger
}

=======
>>>>>>> 94784359
// gpbftRunner is responsible for running gpbft.Participant, taking in all concurrent events and
// passing them to gpbft in a single thread.
type gpbftRunner struct {
	client      *client
	participant *gpbft.Participant
	manifest    Manifest

	alertTimer *time.Timer

	runningCtx context.Context
	ctxCancel  func()
	log        Logger
}

// gpbftHost is a newtype of gpbftRunner exposing APIs required by the gpbft.Participant
type gpbftHost gpbftRunner

func newRunner(id gpbft.ActorID, m Manifest, client *client) (*gpbftRunner, error) {
	runner := &gpbftRunner{
		client:   client,
		manifest: m,
		log:      client.Logger(),
	}

	// create a stopped timer to facilitate alerts requested from gpbft
	runner.alertTimer = time.NewTimer(100 * time.Hour)
	if !runner.alertTimer.Stop() {
		<-runner.alertTimer.C
	}

	runner.log.Infof("starting host for P%d", id)
	// configure participants according to the config from the manifest
	opts := append(m.toGpbftOpts(), gpbft.WithTracer(client))
	p, err := gpbft.NewParticipant((*gpbftHost)(runner), opts...)
	if err != nil {
		return nil, xerrors.Errorf("creating participant: %w", err)
	}
	runner.participant = p
	return runner, nil
}

func (h *gpbftRunner) Run(instance uint64, ctx context.Context) error {
	h.runningCtx, h.ctxCancel = context.WithCancel(ctx)
	defer h.ctxCancel()

	// TODO(Kubuxu): temporary hack until re-broadcast and/or booststrap synchronisation are implemented
	time.Sleep(2 * time.Second)

	err := h.participant.StartInstance(instance)
	if err != nil {
		return xerrors.Errorf("starting a participant: %w", err)
	}

	manifestQueue := h.client.IncomingManifest()
loop:
	for {

		// we need to retrieve the queue again in every
		// iteration in case there has been a manifest change
		// and we are subscribed to a new topic
		messageQueue := h.client.IncomingMessages()

		// if there is a manifest in the queue
		// handle it immediately as it requires a
		// configuration change
		select {
		case manifest := <-manifestQueue:
			err = h.updateManifestConfig(manifest)
			// TODO: What to do with this error? Should we return the runner
			// with the error because we couldn't reconfigure it?
		default:
		}

		// prioritise alarm delivery
		// although there is no guarantee that alarm won't fire between
		// the two select statements
		select {
		case <-h.alertTimer.C:
			err = h.participant.ReceiveAlarm()
		default:
		}
		if err != nil {
			break loop
		}

		select {
		case <-h.alertTimer.C:
			err = h.participant.ReceiveAlarm()
		case msg, ok := <-messageQueue:
			if !ok {
				err = xerrors.Errorf("incoming messsage queue closed")
				break loop
			}
			err = h.participant.ReceiveMessage(msg)
		case <-ctx.Done():
			return nil
		}
		if err != nil {
			break loop
		}
	}
	h.log.Errorf("gpbfthost exiting: %+v", err)
	return err
}

func (h *gpbftRunner) Stop() {
	h.ctxCancel()
}

func (h *gpbftRunner) ValidateMessage(msg *gpbft.GMessage) (gpbft.ValidatedMessage, error) {
	return h.participant.ValidateMessage(msg)
}

// Updates the runner to apply the configuration a new manifest
func (h *gpbftRunner) updateManifestConfig(m *Manifest) error {
	h.manifest = *m
	// TODO: Update the config from the manifest received. We may
	// need to compare with the previous manifest before updating to
	// understand the configuration changes that need to be triggered
	panic("not implemented")
}

// Returns inputs to the next GPBFT instance.
// These are:
// - the supplemental data.
// - the EC chain to propose.
// These will be used as input to a subsequent instance of the protocol.
// The chain should be a suffix of the last chain notified to the host via
// ReceiveDecision (or known to be final via some other channel).
func (h *gpbftHost) GetProposalForInstance(instance uint64) (*gpbft.SupplementalData, gpbft.ECChain, error) {
	// TODO: this is just a complete fake

	pt, _, err := h.GetCommitteeForInstance(0)
	if err != nil {
		return nil, nil, xerrors.Errorf("getting power table: %w", err)
	}
	ptCid, err := certs.MakePowerTableCID(pt.Entries)
	if err != nil {
		return nil, nil, xerrors.Errorf("computing power table CID: %w", err)
	}

	ts := sim.NewTipSetGenerator(1)
	chain, err := gpbft.NewChain(
		gpbft.TipSet{Epoch: 0, Key: ts.Sample(), PowerTable: ptCid},
		gpbft.TipSet{Epoch: 1, Key: ts.Sample(), PowerTable: ptCid},
	)
	if err != nil {
		return nil, nil, xerrors.Errorf("geenrating chain: %w", err)
	}
	sd := &gpbft.SupplementalData{
		PowerTable: ptCid,
	}

	// TODO: use lookback to return the correct next power table commitment and commitments hash.
	return sd, chain, nil
}

func (h *gpbftHost) GetCommitteeForInstance(instance uint64) (*gpbft.PowerTable, []byte, error) {
	// TODO: Add any additional power table entries from the manifest
	table := gpbft.NewPowerTable()
	err := table.Add(h.manifest.InitialPowerTable...)
	if err != nil {
		return nil, nil, err
	}
	return table, []byte{'A'}, nil
}

// Returns the network's name (for signature separation)
func (h *gpbftHost) NetworkName() gpbft.NetworkName {
	return h.manifest.NetworkName
}

// Sends a message to all other participants.
// The message's sender must be one that the network interface can sign on behalf of.
func (h *gpbftHost) RequestBroadcast(mb *gpbft.MessageBuilder) error {
	err := h.client.BroadcastMessage(h.runningCtx, mb)
	if err != nil {
		h.log.Errorf("broadcasting GMessage: %+v", err)
		return err
	}
	return nil
}

// Returns the current network time.
func (h *gpbftHost) Time() time.Time {
	return time.Now()
}

// Sets an alarm to fire after the given timestamp.
// At most one alarm can be set at a time.
// Setting an alarm replaces any previous alarm that has not yet fired.
// The timestamp may be in the past, in which case the alarm will fire as soon as possible
// (but not synchronously).
func (h *gpbftHost) SetAlarm(at time.Time) {
	h.log.Infof("set alarm for %v", at)
	// we cannot reuse the timer because we don't know if it was read or not
	h.alertTimer.Stop()
	h.alertTimer = time.NewTimer(time.Until(at))
}

// Receives a finality decision from the instance, with signatures from a strong quorum
// of participants justifying it.
// The decision payload always has round = 0 and step = DECIDE.
// The notification must return the timestamp at which the next instance should begin,
// based on the decision received (which may be in the past).
// E.g. this might be: finalised tipset timestamp + epoch duration + stabilisation delay.
func (h *gpbftHost) ReceiveDecision(decision *gpbft.Justification) time.Time {
	h.log.Infof("got decision: %+v", decision)
	err := h.saveDecision(decision)
	if err != nil {
		h.log.Errorf("error while saving decision: %+v", err)
	}

	return time.Now().Add(2 * time.Second)
}

func (h *gpbftHost) saveDecision(decision *gpbft.Justification) error {
	instance := decision.Vote.Instance
	current, _, err := h.GetCommitteeForInstance(instance)
	if err != nil {
		return xerrors.Errorf("getting commitee for current instance %d: %w", instance, err)
	}

	next, _, err := h.GetCommitteeForInstance(instance + 1)
	if err != nil {
		return xerrors.Errorf("getting commitee for next instance %d: %w", instance+1, err)
	}
	powerDiff := certs.MakePowerTableDiff(current.Entries, next.Entries)

	cert, err := certs.NewFinalityCertificate(powerDiff, decision)
	if err != nil {
		return xerrors.Errorf("forming certificate out of decision: %w", err)
	}
	_, _, _, err = certs.ValidateFinalityCertificates(h, h.NetworkName(), current.Entries, decision.Vote.Instance, cert.ECChain.Base())
	if err != nil {
		return xerrors.Errorf("certificate is invalid: %w", err)
	}

	err = h.client.certstore.Put(h.runningCtx, cert)
	if err != nil {
		return xerrors.Errorf("saving ceritifcate in a store: %w", err)
	}
	return nil
}

// MarshalPayloadForSigning marshals the given payload into the bytes that should be signed.
// This should usually call `Payload.MarshalForSigning(NetworkName)` except when testing as
// that method is slow (computes a merkle tree that's necessary for testing).
func (h *gpbftHost) MarshalPayloadForSigning(nn gpbft.NetworkName, p *gpbft.Payload) []byte {
	return h.client.MarshalPayloadForSigning(nn, p)
}

// Verifies a signature for the given public key.
// Implementations must be safe for concurrent use.
func (h *gpbftHost) Verify(pubKey gpbft.PubKey, msg []byte, sig []byte) error {
	return h.client.Verify(pubKey, msg, sig)
}

// Aggregates signatures from a participants.
func (h *gpbftHost) Aggregate(pubKeys []gpbft.PubKey, sigs [][]byte) ([]byte, error) {
	return h.client.Aggregate(pubKeys, sigs)
}

// VerifyAggregate verifies an aggregate signature.
// Implementations must be safe for concurrent use.
func (h *gpbftHost) VerifyAggregate(payload []byte, aggSig []byte, signers []gpbft.PubKey) error {
	return h.client.VerifyAggregate(payload, aggSig, signers)
}

// Signs a message with the secret key corresponding to a public key.
func (h *gpbftHost) Sign(sender gpbft.PubKey, msg []byte) ([]byte, error) {
	return h.client.Sign(sender, msg)
}<|MERGE_RESOLUTION|>--- conflicted
+++ resolved
@@ -10,20 +10,6 @@
 	"golang.org/x/xerrors"
 )
 
-<<<<<<< HEAD
-type Client interface {
-	gpbft.SignerWithMarshaler
-	gpbft.Verifier
-	gpbft.Tracer
-
-	BroadcastMessage(context.Context, *gpbft.MessageBuilder) error
-	IncomingMessages() <-chan gpbft.ValidatedMessage
-	IncomingManifest() <-chan *Manifest
-	Logger() Logger
-}
-
-=======
->>>>>>> 94784359
 // gpbftRunner is responsible for running gpbft.Participant, taking in all concurrent events and
 // passing them to gpbft in a single thread.
 type gpbftRunner struct {
