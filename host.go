package f3

import (
	"bytes"
	"context"
	"slices"
	"time"

	"github.com/filecoin-project/go-f3/certs"
	"github.com/filecoin-project/go-f3/ec"
	"github.com/filecoin-project/go-f3/gpbft"
	"github.com/filecoin-project/go-f3/manifest"
	"golang.org/x/xerrors"
)

// gpbftRunner is responsible for running gpbft.Participant, taking in all concurrent events and
// passing them to gpbft in a single thread.
type gpbftRunner struct {
	client      *client
	participant *gpbft.Participant
	manifest    manifest.ManifestProvider

	alertTimer *time.Timer

	runningCtx context.Context
	ctxCancel  context.CancelFunc
	log        Logger
}

// gpbftHost is a newtype of gpbftRunner exposing APIs required by the gpbft.Participant
type gpbftHost gpbftRunner

func newRunner(m manifest.ManifestProvider, client *client) (*gpbftRunner, error) {
	runner := &gpbftRunner{
		client:   client,
		manifest: m,
		log:      client.Logger(),
	}

	// create a stopped timer to facilitate alerts requested from gpbft
	runner.alertTimer = time.NewTimer(100 * time.Hour)
	if !runner.alertTimer.Stop() {
		<-runner.alertTimer.C
	}

	runner.log.Infof("Starting gpbft runner")
	opts := append(m.GpbftOptions(), gpbft.WithTracer(client))
	p, err := gpbft.NewParticipant((*gpbftHost)(runner), opts...)
	if err != nil {
		return nil, xerrors.Errorf("creating participant: %w", err)
	}
	runner.participant = p
	return runner, nil
}

func (h *gpbftRunner) Run(instance uint64, ctx context.Context) error {
	h.runningCtx, h.ctxCancel = context.WithCancel(ctx)
	defer h.ctxCancel()

	err := h.participant.StartInstance(instance)
	if err != nil {
		return xerrors.Errorf("starting a participant: %w", err)
	}

	messageQueue := h.client.IncomingMessages()
	for {
		// prioritise alarm delivery
		select {
		case <-h.alertTimer.C:
			err = h.participant.ReceiveAlarm()
		default:
		}
		if err != nil {
			h.log.Errorf("gpbfthost exiting: %+v", err)
			return err
		}

		// Handle messages and alarms
		select {
		case <-h.alertTimer.C:
			err = h.participant.ReceiveAlarm()
		case msg, ok := <-messageQueue:
			if !ok {
				err = xerrors.Errorf("incoming message queue closed")
				h.log.Errorf("gpbfthost exiting: %+v", err)
				return err
			}
			err = h.participant.ReceiveMessage(msg)
		case <-ctx.Done():
			return nil
		}
		if err != nil {
			h.log.Errorf("gpbfthost exiting: %+v", err)
			return err
		}

		// Check for manifest update in the inner loop to exit and update the messageQueue
		// and start from the last instance
		select {
		case start := <-h.client.manifestUpdate:
			h.log.Debugf("Manifest update detected, refreshing message queue")
			err = h.participant.StartInstance(start)
			if err != nil {
				h.log.Errorf("gpbfthost exiting on maifest update: %+v", err)
				return err
			}
			messageQueue = h.client.IncomingMessages()
			continue
		default:
		}
	}
}

func (h *gpbftRunner) ValidateMessage(msg *gpbft.GMessage) (gpbft.ValidatedMessage, error) {
	return h.participant.ValidateMessage(msg)
}

func (h *gpbftHost) collectChain(base ec.TipSet, head ec.TipSet) ([]ec.TipSet, error) {
	// TODO: optimize when head is way beyond base
	res := make([]ec.TipSet, 0, 2*gpbft.CHAIN_MAX_LEN)
	res = append(res, head)

	for !bytes.Equal(head.Key(), base.Key()) {
		if head.Epoch() < base.Epoch() {
			// we reorged away from base
			// scream and panic??
			// TODO make sure this is correct, re-boostrap/manifest swap code has to be able to
			// catch it
			panic("reorg-ed away from base, dunno what to do, reboostrap is the answer")
		}
		var err error
		head, err = h.client.ec.GetParent(h.runningCtx, head)
		if err != nil {
			return nil, xerrors.Errorf("walking back the chain: %w", err)
		}
		res = append(res, head)
	}
	slices.Reverse(res)
	return res[1:], nil
}

func (h *gpbftRunner) Stop() {
	if h.ctxCancel != nil {
		h.ctxCancel()
	}
}

// Returns inputs to the next GPBFT instance.
// These are:
// - the supplemental data.
// - the EC chain to propose.
// These will be used as input to a subsequent instance of the protocol.
// The chain should be a suffix of the last chain notified to the host via
// ReceiveDecision (or known to be final via some other channel).
func (h *gpbftHost) GetProposalForInstance(instance uint64) (*gpbft.SupplementalData, gpbft.ECChain, error) {
	var baseTsk gpbft.TipSetKey
	if instance == h.manifest.Manifest().InitialInstance {
		ts, err := h.client.ec.GetTipsetByEpoch(h.runningCtx,
			h.manifest.Manifest().BootstrapEpoch-h.manifest.Manifest().ECFinality)
		if err != nil {
			return nil, nil, xerrors.Errorf("getting boostrap base: %w", err)
		}
		baseTsk = ts.Key()
	} else {
		cert, err := h.client.certStore.Get(h.runningCtx, instance-1)
		if err != nil {
			return nil, nil, xerrors.Errorf("getting cert for previous instance(%d): %w", instance-1, err)
		}
		baseTsk = cert.ECChain.Head().Key
	}

	baseTs, err := h.client.ec.GetTipset(h.runningCtx, baseTsk)
	if err != nil {
		return nil, nil, xerrors.Errorf("getting base TS: %w", err)
	}
	headTs, err := h.client.ec.GetHead(h.runningCtx)
	if err != nil {
		return nil, nil, xerrors.Errorf("getting head TS: %w", err)
	}

	collectedChain, err := h.collectChain(baseTs, headTs)
	if err != nil {
		return nil, nil, xerrors.Errorf("collecting chain: %w", err)
	}

	base := gpbft.TipSet{
		Epoch: baseTs.Epoch(),
		Key:   baseTs.Key(),
	}
	pte, err := h.client.GetPowerTable(h.runningCtx, baseTs.Key())
	if err != nil {
		return nil, nil, xerrors.Errorf("getting power table for base: %w", err)
	}
	base.PowerTable, err = certs.MakePowerTableCID(pte)
	if err != nil {
		return nil, nil, xerrors.Errorf("computing powertable CID for base: %w", err)
	}

	suffix := make([]gpbft.TipSet, min(gpbft.CHAIN_MAX_LEN-1, len(collectedChain))) // -1 because of base
	for i := range suffix {
		suffix[i].Key = collectedChain[i].Key()
		suffix[i].Epoch = collectedChain[i].Epoch()

		pte, err = h.client.GetPowerTable(h.runningCtx, suffix[i].Key)
		if err != nil {
			return nil, nil, xerrors.Errorf("getting power table for suffix %d: %w", i, err)
		}
		suffix[i].PowerTable, err = certs.MakePowerTableCID(pte)
		if err != nil {
			return nil, nil, xerrors.Errorf("computing powertable CID for base: %w", err)
		}
	}
	chain, err := gpbft.NewChain(base, suffix...)
	if err != nil {
		return nil, nil, xerrors.Errorf("making new chain: %w", err)
	}

	var supplData gpbft.SupplementalData
	pt, _, err := h.GetCommitteeForInstance(instance + 1)
	if err != nil {
		return nil, nil, xerrors.Errorf("getting commite for %d: %w", instance+1, err)
	}

	supplData.PowerTable, err = certs.MakePowerTableCID(pt.Entries)
	if err != nil {
		return nil, nil, xerrors.Errorf("making power table cid for supplemental data: %w", err)
	}

	return &supplData, chain, nil
}

func (h *gpbftHost) GetCommitteeForInstance(instance uint64) (*gpbft.PowerTable, []byte, error) {
	var powerTsk gpbft.TipSetKey
	var powerEntries gpbft.PowerEntries
	var err error

	if instance < h.manifest.Manifest().InitialInstance+h.manifest.Manifest().CommiteeLookback {
		//boostrap phase
		ts, err := h.client.ec.GetTipsetByEpoch(h.runningCtx, h.manifest.Manifest().BootstrapEpoch-h.manifest.Manifest().ECFinality)
		if err != nil {
			return nil, nil, xerrors.Errorf("getting tipset for boostrap epoch with lookback: %w", err)
		}
		powerTsk = ts.Key()
		powerEntries, err = h.client.GetPowerTable(h.runningCtx, powerTsk)
		if err != nil {
			return nil, nil, xerrors.Errorf("getting power table: %w", err)
		}
	} else {
		cert, err := h.client.certStore.Get(h.runningCtx, instance-h.manifest.Manifest().CommiteeLookback)
		if err != nil {
			return nil, nil, xerrors.Errorf("getting finality certificate: %w", err)
		}
		powerTsk = cert.ECChain.Head().Key

		powerEntries, err = h.client.certStore.GetPowerTable(h.runningCtx, instance)
		if err != nil {
			h.log.Debugf("failed getting power table from certstore: %v, falling back to EC", err)

			powerEntries, err = h.client.ec.GetPowerTable(h.runningCtx, powerTsk)
			if err != nil {
				return nil, nil, xerrors.Errorf("getting power table: %w", err)
			}
		}
	}

	ts, err := h.client.ec.GetTipset(h.runningCtx, powerTsk)
	if err != nil {
		return nil, nil, xerrors.Errorf("getting tipset: %w", err)
	}

	table := gpbft.NewPowerTable()
	err = table.Add(powerEntries...)
	if err != nil {
		return nil, nil, xerrors.Errorf("adding entries to power table: %w", err)
	}

	return table, ts.Beacon(), nil
}

// Returns the network's name (for signature separation)
func (h *gpbftHost) NetworkName() gpbft.NetworkName {
	return h.manifest.Manifest().NetworkName
}

// Sends a message to all other participants.
// The message's sender must be one that the network interface can sign on behalf of.
func (h *gpbftHost) RequestBroadcast(mb *gpbft.MessageBuilder) error {
	err := h.client.BroadcastMessage(h.runningCtx, mb)
	if err != nil {
		h.log.Errorf("broadcasting GMessage: %+v", err)
		return err
	}
	return nil
}

// Returns the current network time.
func (h *gpbftHost) Time() time.Time {
	return time.Now()
}

// Sets an alarm to fire after the given timestamp.
// At most one alarm can be set at a time.
// Setting an alarm replaces any previous alarm that has not yet fired.
// The timestamp may be in the past, in which case the alarm will fire as soon as possible
// (but not synchronously).
func (h *gpbftHost) SetAlarm(at time.Time) {
	h.log.Debugf("set alarm for %v", at)
	// we cannot reuse the timer because we don't know if it was read or not
	h.alertTimer.Stop()
	h.alertTimer = time.NewTimer(time.Until(at))
}

// Receives a finality decision from the instance, with signatures from a strong quorum
// of participants justifying it.
// The decision payload always has round = 0 and step = DECIDE.
// The notification must return the timestamp at which the next instance should begin,
// based on the decision received (which may be in the past).
// E.g. this might be: finalised tipset timestamp + epoch duration + stabilisation delay.
func (h *gpbftHost) ReceiveDecision(decision *gpbft.Justification) time.Time {
	h.log.Infof("got decision at instance %d, finalized head at epoch: %d",
		decision.Vote.Instance, decision.Vote.Value.Head().Epoch)
	err := h.saveDecision(decision)
	if err != nil {
		h.log.Errorf("error while saving decision: %+v", err)
	}
	ts, err := h.client.ec.GetTipset(h.runningCtx, decision.Vote.Value.Head().Key)
	if err != nil {
		h.log.Errorf("could not get timestamp of just finalized tipset: %+v", err)
		return time.Now().Add(h.manifest.Manifest().ECDelay)
	}

<<<<<<< HEAD
	return ts.Timestamp().Add(h.manifest.Manifest().ECDelay)
=======
	if decision.Vote.Value.HasSuffix() {
		// we decided on something new, use just the ECDelay
		return ts.Timestamp().Add(h.manifest.ECDelay)
	}

	// we decided on base, calculate how much we should back off
	// all of this should go into manifest but I think Alfonso dislikes me already :P
	const (
		minBackoff = 2.
		maxBackoff = 20. // 10m with 30s ECDelay
	)
	// the backoff is defined in multiples of ECDelay starting at the last finalized tipset
	// each additional base decision beyond that will incurr the maxBackoff
	var backoffTable = []float64{2, 2.3, 2.69, 3.197, 3.8561, 4.71293, 4.71293, 5.826809, 7.2748517, 9.15730721} // 1.3^i+1 backoff, table for more flexibility
	//TODO move all the above to manifest

	attempts := 0
	var backoffMultipler float64
	for instance := decision.Vote.Instance - 1; instance > h.manifest.InitialInstance; instance-- {
		cert, err := h.client.certStore.Get(h.runningCtx, instance)
		if err != nil {
			h.log.Errorf("error while getting instance %d from certstore: %+v", instance, err)
			break
		}
		if !cert.ECChain.HasSuffix() {
			attempts += 1
		}
		if attempts < len(backoffTable) {
			backoffMultipler += min(backoffTable[attempts], maxBackoff)
		} else {
			backoffMultipler += maxBackoff
		}
	}

	backoff := time.Duration(float64(h.manifest.ECDelay) * backoffMultipler)
	h.log.Infof("backing off for: %v", backoff)

	return ts.Timestamp().Add(backoff)
>>>>>>> 69e5251b
}

func (h *gpbftHost) saveDecision(decision *gpbft.Justification) error {
	instance := decision.Vote.Instance
	current, _, err := h.GetCommitteeForInstance(instance)
	if err != nil {
		return xerrors.Errorf("getting commitee for current instance %d: %w", instance, err)
	}

	next, _, err := h.GetCommitteeForInstance(instance + 1)
	if err != nil {
		return xerrors.Errorf("getting commitee for next instance %d: %w", instance+1, err)
	}
	powerDiff := certs.MakePowerTableDiff(current.Entries, next.Entries)

	cert, err := certs.NewFinalityCertificate(powerDiff, decision)
	if err != nil {
		return xerrors.Errorf("forming certificate out of decision: %w", err)
	}
	_, _, _, err = certs.ValidateFinalityCertificates(h, h.NetworkName(), current.Entries, decision.Vote.Instance, nil, *cert)
	if err != nil {
		return xerrors.Errorf("certificate is invalid: %w", err)
	}

	err = h.client.certStore.Put(h.runningCtx, cert)
	if err != nil {
		return xerrors.Errorf("saving ceritifcate in a store: %w", err)
	}

	return nil
}

// MarshalPayloadForSigning marshals the given payload into the bytes that should be signed.
// This should usually call `Payload.MarshalForSigning(NetworkName)` except when testing as
// that method is slow (computes a merkle tree that's necessary for testing).
func (h *gpbftHost) MarshalPayloadForSigning(nn gpbft.NetworkName, p *gpbft.Payload) []byte {
	return h.client.signingMarshaller.MarshalPayloadForSigning(nn, p)
}

// Verifies a signature for the given public key.
// Implementations must be safe for concurrent use.
func (h *gpbftHost) Verify(pubKey gpbft.PubKey, msg []byte, sig []byte) error {
	return h.client.Verify(pubKey, msg, sig)
}

// Aggregates signatures from a participants.
func (h *gpbftHost) Aggregate(pubKeys []gpbft.PubKey, sigs [][]byte) ([]byte, error) {
	return h.client.Aggregate(pubKeys, sigs)
}

// VerifyAggregate verifies an aggregate signature.
// Implementations must be safe for concurrent use.
func (h *gpbftHost) VerifyAggregate(payload []byte, aggSig []byte, signers []gpbft.PubKey) error {
	return h.client.VerifyAggregate(payload, aggSig, signers)
}<|MERGE_RESOLUTION|>--- conflicted
+++ resolved
@@ -329,12 +329,9 @@
 		return time.Now().Add(h.manifest.Manifest().ECDelay)
 	}
 
-<<<<<<< HEAD
-	return ts.Timestamp().Add(h.manifest.Manifest().ECDelay)
-=======
 	if decision.Vote.Value.HasSuffix() {
 		// we decided on something new, use just the ECDelay
-		return ts.Timestamp().Add(h.manifest.ECDelay)
+		return ts.Timestamp().Add(h.manifest.Manifest().ECDelay)
 	}
 
 	// we decided on base, calculate how much we should back off
@@ -350,7 +347,7 @@
 
 	attempts := 0
 	var backoffMultipler float64
-	for instance := decision.Vote.Instance - 1; instance > h.manifest.InitialInstance; instance-- {
+	for instance := decision.Vote.Instance - 1; instance > h.manifest.Manifest().InitialInstance; instance-- {
 		cert, err := h.client.certStore.Get(h.runningCtx, instance)
 		if err != nil {
 			h.log.Errorf("error while getting instance %d from certstore: %+v", instance, err)
@@ -366,11 +363,10 @@
 		}
 	}
 
-	backoff := time.Duration(float64(h.manifest.ECDelay) * backoffMultipler)
+	backoff := time.Duration(float64(h.manifest.Manifest().ECDelay) * backoffMultipler)
 	h.log.Infof("backing off for: %v", backoff)
 
 	return ts.Timestamp().Add(backoff)
->>>>>>> 69e5251b
 }
 
 func (h *gpbftHost) saveDecision(decision *gpbft.Justification) error {
