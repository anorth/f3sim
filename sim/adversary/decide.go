package adversary

import (
	"github.com/filecoin-project/go-bitfield"
	"github.com/filecoin-project/go-f3/gpbft"
)

var _ Receiver = (*ImmediateDecide)(nil)

// / An "adversary" that immediately sends a DECIDE message, justified by its own COMMIT.
type ImmediateDecide struct {
	id    gpbft.ActorID
	host  Host
	value gpbft.ECChain
}

func NewImmediateDecide(id gpbft.ActorID, host Host, value gpbft.ECChain) *ImmediateDecide {
	return &ImmediateDecide{
		id:    id,
		host:  host,
		value: value,
	}
}

func NewImmediateDecideGenerator(value gpbft.ECChain, power *gpbft.StoragePower) Generator {
	return func(id gpbft.ActorID, host Host) *Adversary {
		return &Adversary{
			Receiver: NewImmediateDecide(id, host, value),
			Power:    power,
		}
	}
}

func (i *ImmediateDecide) ID() gpbft.ActorID {
	return i.id
}

func (i *ImmediateDecide) Start() error {
	powertable, _, _ := i.host.GetCommitteeForInstance(0)
	// Immediately send a DECIDE message
	payload := gpbft.Payload{
		Instance: 0,
		Round:    0,
		Step:     gpbft.DECIDE_PHASE,
		Value:    i.value,
	}
	justificationPayload := gpbft.Payload{
		Instance: 0,
		Round:    0,
		Step:     gpbft.COMMIT_PHASE,
		Value:    i.value,
	}
	sigPayload := i.host.MarshalPayloadForSigning(i.host.NetworkName(), &justificationPayload)
	_, pubkey := powertable.Get(i.id)
	sig, err := i.host.Sign(pubkey, sigPayload)
	if err != nil {
		panic(err)
	}

	signers := bitfield.New()
	signers.Set(uint64(powertable.Lookup[i.id]))
	aggregatedSig, err := i.host.Aggregate([]gpbft.PubKey{pubkey}, [][]byte{sig})
	if err != nil {
		panic(err)
	}

	justification := gpbft.Justification{
		Vote:      justificationPayload,
		Signers:   signers,
		Signature: aggregatedSig,
	}

	i.broadcast(payload, &justification, powertable)
	return nil
}

func (*ImmediateDecide) ValidateMessage(msg *gpbft.GMessage) (gpbft.ValidatedMessage, error) {
	return Validated(msg), nil
}

func (*ImmediateDecide) ReceiveMessage(_ gpbft.ValidatedMessage) error {
	return nil
}

func (*ImmediateDecide) ReceiveAlarm() error {
	return nil
}

func (*ImmediateDecide) AllowMessage(_ gpbft.ActorID, _ gpbft.ActorID, _ gpbft.GMessage) bool {
	// Allow all messages
	return true
}

func (i *ImmediateDecide) broadcast(payload gpbft.Payload, justification *gpbft.Justification, powertable *gpbft.PowerTable) {
<<<<<<< HEAD

	pS := i.host.MarshalPayloadForSigning(i.host.NetworkName(), &payload)
=======
	pS := i.host.MarshalPayloadForSigning(&payload)
>>>>>>> f531b3ac
	_, pubkey := powertable.Get(i.id)
	sig, err := i.host.Sign(pubkey, pS)
	if err != nil {
		panic(err)
	}

	i.host.BroadcastSynchronous(&gpbft.GMessage{
		Sender:        i.id,
		Vote:          payload,
		Signature:     sig,
		Justification: justification,
	})
}<|MERGE_RESOLUTION|>--- conflicted
+++ resolved
@@ -92,12 +92,8 @@
 }
 
 func (i *ImmediateDecide) broadcast(payload gpbft.Payload, justification *gpbft.Justification, powertable *gpbft.PowerTable) {
-<<<<<<< HEAD
 
 	pS := i.host.MarshalPayloadForSigning(i.host.NetworkName(), &payload)
-=======
-	pS := i.host.MarshalPayloadForSigning(&payload)
->>>>>>> f531b3ac
 	_, pubkey := powertable.Get(i.id)
 	sig, err := i.host.Sign(pubkey, pS)
 	if err != nil {
