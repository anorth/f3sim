package sim

import (
	"errors"
	"time"

	"github.com/filecoin-project/go-f3/gpbft"
	"github.com/filecoin-project/go-f3/sim/adversary"
)

// An error to be returned when a chain or committee is not available for an instance.
var ErrInstanceUnavailable = errors.New("instance not available")

var _ gpbft.Host = (*simHost)(nil)
var _ adversary.Host = (*simHost)(nil)

// One participant's host
// This provides methods that know the caller's participant ID and can provide its view of the world.
type simHost struct {
	SimNetwork
	gpbft.Signer
	gpbft.Verifier
	gpbft.Clock

	id     gpbft.ActorID
	sim    *Simulation
	pubkey gpbft.PubKey

	ecChain gpbft.ECChain
	ecg     ECChainGenerator
	spg     StoragePowerGenerator
}

type SimNetwork interface {
	gpbft.Network
	// Sends a message to all other participants.
	Broadcast(sender gpbft.ActorID, msg *gpbft.GMessage)
	// sends a message to all other participants immediately.
	BroadcastSynchronous(sender gpbft.ActorID, msg *gpbft.GMessage)
}

func newHost(id gpbft.ActorID, sim *Simulation, ecg ECChainGenerator, spg StoragePowerGenerator) *simHost {
	pubKey, _ := sim.signingBacked.GenerateKey()
	return &simHost{
		SimNetwork: sim.network.NetworkFor(sim.signingBacked, id),
		Verifier:   sim.signingBacked,
		Signer:     sim.signingBacked,
		sim:        sim,
		id:         id,
		ecg:        ecg,
		spg:        spg,
		pubkey:     pubKey,
		ecChain:    *sim.baseChain,
	}
}

func (v *simHost) GetChainForInstance(instance uint64) (gpbft.ECChain, error) {
	// Use the head of latest agreement chain as the base of next.
	chain := v.ecg.GenerateECChain(instance, *v.ecChain.Head(), v.id)
	return chain, nil
}

func (v *simHost) GetCommitteeForInstance(instance uint64) (power *gpbft.PowerTable, beacon []byte, err error) {
	i := v.sim.ec.GetInstance(instance)
	if i == nil {
		return nil, nil, ErrInstanceUnavailable
	}
	return i.PowerTable, i.Beacon, nil
}

func (v *simHost) SetAlarm(at time.Time) {
	v.sim.network.SetAlarm(v.id, at)
}

func (v *simHost) Time() time.Time {
	return v.sim.network.Time()
}

func (v *simHost) ReceiveDecision(decision *gpbft.Justification) time.Time {
	v.sim.ec.NotifyDecision(v.id, decision)
	v.ecChain = decision.Vote.Value
	return v.Time().Add(v.sim.ecEpochDuration).Add(v.sim.ecStabilisationDelay)
}

<<<<<<< HEAD
func (v *simHost) StoragePower() *gpbft.StoragePower {
	return v.spg(v.instance, v.id)
=======
func (v *simHost) BroadcastSynchronous(sender gpbft.ActorID, msg gpbft.GMessage) {
	v.sim.network.BroadcastSynchronous(sender, msg)
}

func (v *simHost) StoragePower(instance uint64) *gpbft.StoragePower {
	return v.spg(instance, v.id)
>>>>>>> a3670f67
}

func (v *simHost) MarshalPayloadForSigning(p *gpbft.Payload) []byte {
	return v.sim.signingBacked.MarshalPayloadForSigning(v.NetworkName(), p)
}

func (v *simHost) PublicKey( /*instance */ uint64) gpbft.PubKey {
	return v.pubkey
}

func (v *simHost) ID() gpbft.ActorID {
	return v.id
}<|MERGE_RESOLUTION|>--- conflicted
+++ resolved
@@ -82,17 +82,8 @@
 	return v.Time().Add(v.sim.ecEpochDuration).Add(v.sim.ecStabilisationDelay)
 }
 
-<<<<<<< HEAD
-func (v *simHost) StoragePower() *gpbft.StoragePower {
-	return v.spg(v.instance, v.id)
-=======
-func (v *simHost) BroadcastSynchronous(sender gpbft.ActorID, msg gpbft.GMessage) {
-	v.sim.network.BroadcastSynchronous(sender, msg)
-}
-
 func (v *simHost) StoragePower(instance uint64) *gpbft.StoragePower {
 	return v.spg(instance, v.id)
->>>>>>> a3670f67
 }
 
 func (v *simHost) MarshalPayloadForSigning(p *gpbft.Payload) []byte {
